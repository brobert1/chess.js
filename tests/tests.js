--- conflicted
+++ resolved
@@ -577,28 +577,15 @@
      captured: 'p'}
   ];
 
-<<<<<<< HEAD
-  for (var i = 0; i < positions.length; i++) {
-    chess.load(positions[i].fen);
-    var s = 'make move test #' + i + ': ' + positions[i].fen + 
-            ' (' + positions[i].move + ' ' + positions[i].legal + ') : ';
-    var result = chess.move(positions[i].move);
-    if (positions[i].legal) {
-      s += assert(result && chess.fen() == positions[i].next &&
-                  result.captured == positions[i].captured);
-    } else {
-      s += assert(!result);
-    }
-=======
   positions.forEach(function(position) {
     var chess = new Chess();
     chess.load(position.fen);
->>>>>>> 9f5ca210
-
     test(position.fen + ' (' + position.move + ' ' + position.legal + ')', function() {
       var result = chess.move(position.move);
       if (position.legal) {
-        assert(result && chess.fen() == position.next);
+        assert(result
+               && chess.fen() == position.next
+               && result.captured == position.captured);
       } else {
         assert(!result);
       }
