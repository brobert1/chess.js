--- conflicted
+++ resolved
@@ -1,12 +1,7 @@
 export type Node = {
   move?: string
-<<<<<<< HEAD
   suffixAnnotation?: string
-  nag?: string
-=======
-  suffix?: string
   nags: string[]
->>>>>>> 3eecceac
   comment?: string
   variations: Node[]
 }