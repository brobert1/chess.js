/**
 * @license
 * Copyright (c) 2025, Jeff Hlywa (jhlywa@gmail.com)
 * All rights reserved.
 *
 * Redistribution and use in source and binary forms, with or without
 * modification, are permitted provided that the following conditions are met:
 *
 * 1. Redistributions of source code must retain the above copyright notice,
 *    this list of conditions and the following disclaimer.
 * 2. Redistributions in binary form must reproduce the above copyright notice,
 *    this list of conditions and the following disclaimer in the documentation
 *    and/or other materials provided with the distribution.
 *
 * THIS SOFTWARE IS PROVIDED BY THE COPYRIGHT HOLDERS AND CONTRIBUTORS "AS IS"
 * AND ANY EXPRESS OR IMPLIED WARRANTIES, INCLUDING, BUT NOT LIMITED TO, THE
 * IMPLIED WARRANTIES OF MERCHANTABILITY AND FITNESS FOR A PARTICULAR PURPOSE
 * ARE DISCLAIMED. IN NO EVENT SHALL THE COPYRIGHT OWNER OR CONTRIBUTORS BE
 * LIABLE FOR ANY DIRECT, INDIRECT, INCIDENTAL, SPECIAL, EXEMPLARY, OR
 * CONSEQUENTIAL DAMAGES (INCLUDING, BUT NOT LIMITED TO, PROCUREMENT OF
 * SUBSTITUTE GOODS OR SERVICES; LOSS OF USE, DATA, OR PROFITS; OR BUSINESS
 * INTERRUPTION) HOWEVER CAUSED AND ON ANY THEORY OF LIABILITY, WHETHER IN
 * CONTRACT, STRICT LIABILITY, OR TORT (INCLUDING NEGLIGENCE OR OTHERWISE)
 * ARISING IN ANY WAY OUT OF THE USE OF THIS SOFTWARE, EVEN IF ADVISED OF THE
 * POSSIBILITY OF SUCH DAMAGE.
 */

import { parse } from './pgn'

const MASK64 = 0xffffffffffffffffn

function rotl(x: bigint, k: bigint): bigint {
  return ((x << k) | (x >> (64n - k))) & 0xffffffffffffffffn
}

function wrappingMul(x: bigint, y: bigint) {
  return (x * y) & MASK64
}

// xoroshiro128**
export function xoroshiro128(state: bigint) {
  return function () {
    let s0 = BigInt(state & MASK64)
    let s1 = BigInt((state >> 64n) & MASK64)

    const result = wrappingMul(rotl(wrappingMul(s0, 5n), 7n), 9n)

    s1 ^= s0
    s0 = (rotl(s0, 24n) ^ s1 ^ (s1 << 16n)) & MASK64
    s1 = rotl(s1, 37n)

    state = (s1 << 64n) | s0

    return result
  }
}

const rand = xoroshiro128(0xa187eb39cdcaed8f31c4b365b102e01en)

const PIECE_KEYS = Array.from({ length: 2 }, () =>
  Array.from({ length: 6 }, () => Array.from({ length: 128 }, () => rand())),
)

const EP_KEYS = Array.from({ length: 8 }, () => rand())

const CASTLING_KEYS = Array.from({ length: 16 }, () => rand())

const SIDE_KEY = rand()

export const WHITE = 'w'
export const BLACK = 'b'

export const PAWN = 'p'
export const KNIGHT = 'n'
export const BISHOP = 'b'
export const ROOK = 'r'
export const QUEEN = 'q'
export const KING = 'k'

export type Color = 'w' | 'b'
export type PieceSymbol = 'p' | 'n' | 'b' | 'r' | 'q' | 'k'

// prettier-ignore
export type Square =
    'a8' | 'b8' | 'c8' | 'd8' | 'e8' | 'f8' | 'g8' | 'h8' |
    'a7' | 'b7' | 'c7' | 'd7' | 'e7' | 'f7' | 'g7' | 'h7' |
    'a6' | 'b6' | 'c6' | 'd6' | 'e6' | 'f6' | 'g6' | 'h6' |
    'a5' | 'b5' | 'c5' | 'd5' | 'e5' | 'f5' | 'g5' | 'h5' |
    'a4' | 'b4' | 'c4' | 'd4' | 'e4' | 'f4' | 'g4' | 'h4' |
    'a3' | 'b3' | 'c3' | 'd3' | 'e3' | 'f3' | 'g3' | 'h3' |
    'a2' | 'b2' | 'c2' | 'd2' | 'e2' | 'f2' | 'g2' | 'h2' |
    'a1' | 'b1' | 'c1' | 'd1' | 'e1' | 'f1' | 'g1' | 'h1'

export const SUFFIX_LIST = ['!', '?', '!!', '!?', '?!', '??'] as const

export type Suffix = (typeof SUFFIX_LIST)[number]

export const DEFAULT_POSITION =
  'rnbqkbnr/pppppppp/8/8/8/8/PPPPPPPP/RNBQKBNR w KQkq - 0 1'

export type Piece = {
  color: Color
  type: PieceSymbol
}

type InternalMove = {
  color: Color
  from: number
  to: number
  piece: PieceSymbol
  captured?: PieceSymbol
  promotion?: PieceSymbol
  flags: number
}

interface History {
  move: InternalMove
  kings: Record<Color, number>
  turn: Color
  castling: Record<Color, number>
  epSquare: number
  fenEpSquare: number
  halfMoves: number
  moveNumber: number
}

export class Move {
  color: Color
  from: Square
  to: Square
  piece: PieceSymbol
  captured?: PieceSymbol
  promotion?: PieceSymbol

  /**
   * @deprecated This field is deprecated and will be removed in version 2.0.0.
   * Please use move descriptor functions instead: `isCapture`, `isPromotion`,
   * `isEnPassant`, `isKingsideCastle`, `isQueensideCastle`, `isCastle`, and
   * `isBigPawn`
   */
  flags: string

  san: string
  lan: string
  before: string
  after: string

  constructor(chess: Chess, internal: InternalMove) {
    const { color, piece, from, to, flags, captured, promotion } = internal

    const fromAlgebraic = algebraic(from)
    const toAlgebraic = algebraic(to)

    this.color = color
    this.piece = piece
    this.from = fromAlgebraic
    this.to = toAlgebraic

    /*
     * HACK: The chess['_method']() calls below invoke private methods in the
     * Chess class to generate SAN and FEN. It's a bit of a hack, but makes the
     * code cleaner elsewhere.
     */

    this.san = chess['_moveToSan'](internal, chess['_moves']({ legal: true }))
    this.lan = fromAlgebraic + toAlgebraic
    this.before = chess.fen()

    // Generate the FEN for the 'after' key
    chess['_makeMove'](internal)
    this.after = chess.fen()
    chess['_undoMove']()

    // Build the text representation of the move flags
    this.flags = ''
    for (const flag in BITS) {
      if (BITS[flag] & flags) {
        this.flags += FLAGS[flag]
      }
    }

    if (captured) {
      this.captured = captured
    }

    if (promotion) {
      this.promotion = promotion
      this.lan += promotion
    }
  }

  isCapture() {
    return this.flags.indexOf(FLAGS['CAPTURE']) > -1
  }

  isPromotion() {
    return this.flags.indexOf(FLAGS['PROMOTION']) > -1
  }

  isEnPassant() {
    return this.flags.indexOf(FLAGS['EP_CAPTURE']) > -1
  }

  isKingsideCastle() {
    return this.flags.indexOf(FLAGS['KSIDE_CASTLE']) > -1
  }

  isQueensideCastle() {
    return this.flags.indexOf(FLAGS['QSIDE_CASTLE']) > -1
  }

  isBigPawn() {
    return this.flags.indexOf(FLAGS['BIG_PAWN']) > -1
  }
}

const EMPTY = -1

const FLAGS: Record<string, string> = {
  NORMAL: 'n',
  CAPTURE: 'c',
  BIG_PAWN: 'b',
  EP_CAPTURE: 'e',
  PROMOTION: 'p',
  KSIDE_CASTLE: 'k',
  QSIDE_CASTLE: 'q',
  NULL_MOVE: '-',
}

// prettier-ignore
export const SQUARES: Square[] = [
  'a8', 'b8', 'c8', 'd8', 'e8', 'f8', 'g8', 'h8',
  'a7', 'b7', 'c7', 'd7', 'e7', 'f7', 'g7', 'h7',
  'a6', 'b6', 'c6', 'd6', 'e6', 'f6', 'g6', 'h6',
  'a5', 'b5', 'c5', 'd5', 'e5', 'f5', 'g5', 'h5',
  'a4', 'b4', 'c4', 'd4', 'e4', 'f4', 'g4', 'h4',
  'a3', 'b3', 'c3', 'd3', 'e3', 'f3', 'g3', 'h3',
  'a2', 'b2', 'c2', 'd2', 'e2', 'f2', 'g2', 'h2',
  'a1', 'b1', 'c1', 'd1', 'e1', 'f1', 'g1', 'h1'
]

const BITS: Record<string, number> = {
  NORMAL: 1,
  CAPTURE: 2,
  BIG_PAWN: 4,
  EP_CAPTURE: 8,
  PROMOTION: 16,
  KSIDE_CASTLE: 32,
  QSIDE_CASTLE: 64,
  NULL_MOVE: 128,
}

/* eslint-disable @typescript-eslint/naming-convention */

// these are required, according to spec
export const SEVEN_TAG_ROSTER: Record<string, string> = {
  Event: '?',
  Site: '?',
  Date: '????.??.??',
  Round: '?',
  White: '?',
  Black: '?',
  Result: '*',
}

/**
 * These nulls are placeholders to fix the order of tags (as they appear in PGN spec); null values will be
 * eliminated in getHeaders()
 */
const SUPLEMENTAL_TAGS: Record<string, string | null> = {
  WhiteTitle: null,
  BlackTitle: null,
  WhiteElo: null,
  BlackElo: null,
  WhiteUSCF: null,
  BlackUSCF: null,
  WhiteNA: null,
  BlackNA: null,
  WhiteType: null,
  BlackType: null,
  EventDate: null,
  EventSponsor: null,
  Section: null,
  Stage: null,
  Board: null,
  Opening: null,
  Variation: null,
  SubVariation: null,
  ECO: null,
  NIC: null,
  Time: null,
  UTCTime: null,
  UTCDate: null,
  TimeControl: null,
  SetUp: null,
  FEN: null,
  Termination: null,
  Annotator: null,
  Mode: null,
  PlyCount: null,
}

const HEADER_TEMPLATE = {
  ...SEVEN_TAG_ROSTER,
  ...SUPLEMENTAL_TAGS,
}
/* eslint-enable @typescript-eslint/naming-convention */

/*
 * NOTES ABOUT 0x88 MOVE GENERATION ALGORITHM
 * ----------------------------------------------------------------------------
 * From https://github.com/jhlywa/chess.js/issues/230
 *
 * A lot of people are confused when they first see the internal representation
 * of chess.js. It uses the 0x88 Move Generation Algorithm which internally
 * stores the board as an 8x16 array. This is purely for efficiency but has a
 * couple of interesting benefits:
 *
 * 1. 0x88 offers a very inexpensive "off the board" check. Bitwise AND (&) any
 *    square with 0x88, if the result is non-zero then the square is off the
 *    board. For example, assuming a knight square A8 (0 in 0x88 notation),
 *    there are 8 possible directions in which the knight can move. These
 *    directions are relative to the 8x16 board and are stored in the
 *    PIECE_OFFSETS map. One possible move is A8 - 18 (up one square, and two
 *    squares to the left - which is off the board). 0 - 18 = -18 & 0x88 = 0x88
 *    (because of two-complement representation of -18). The non-zero result
 *    means the square is off the board and the move is illegal. Take the
 *    opposite move (from A8 to C7), 0 + 18 = 18 & 0x88 = 0. A result of zero
 *    means the square is on the board.
 *
 * 2. The relative distance (or difference) between two squares on a 8x16 board
 *    is unique and can be used to inexpensively determine if a piece on a
 *    square can attack any other arbitrary square. For example, let's see if a
 *    pawn on E7 can attack E2. The difference between E7 (20) - E2 (100) is
 *    -80. We add 119 to make the ATTACKS array index non-negative (because the
 *    worst case difference is A8 - H1 = -119). The ATTACKS array contains a
 *    bitmask of pieces that can attack from that distance and direction.
 *    ATTACKS[-80 + 119=39] gives us 24 or 0b11000 in binary. Look at the
 *    PIECE_MASKS map to determine the mask for a given piece type. In our pawn
 *    example, we would check to see if 24 & 0x1 is non-zero, which it is
 *    not. So, naturally, a pawn on E7 can't attack a piece on E2. However, a
 *    rook can since 24 & 0x8 is non-zero. The only thing left to check is that
 *    there are no blocking pieces between E7 and E2. That's where the RAYS
 *    array comes in. It provides an offset (in this case 16) to add to E7 (20)
 *    to check for blocking pieces. E7 (20) + 16 = E6 (36) + 16 = E5 (52) etc.
 */

// prettier-ignore
// eslint-disable-next-line
const Ox88: Record<Square, number> = {
  a8:   0, b8:   1, c8:   2, d8:   3, e8:   4, f8:   5, g8:   6, h8:   7,
  a7:  16, b7:  17, c7:  18, d7:  19, e7:  20, f7:  21, g7:  22, h7:  23,
  a6:  32, b6:  33, c6:  34, d6:  35, e6:  36, f6:  37, g6:  38, h6:  39,
  a5:  48, b5:  49, c5:  50, d5:  51, e5:  52, f5:  53, g5:  54, h5:  55,
  a4:  64, b4:  65, c4:  66, d4:  67, e4:  68, f4:  69, g4:  70, h4:  71,
  a3:  80, b3:  81, c3:  82, d3:  83, e3:  84, f3:  85, g3:  86, h3:  87,
  a2:  96, b2:  97, c2:  98, d2:  99, e2: 100, f2: 101, g2: 102, h2: 103,
  a1: 112, b1: 113, c1: 114, d1: 115, e1: 116, f1: 117, g1: 118, h1: 119
}

const PAWN_OFFSETS = {
  b: [16, 32, 17, 15],
  w: [-16, -32, -17, -15],
}

const PIECE_OFFSETS = {
  n: [-18, -33, -31, -14, 18, 33, 31, 14],
  b: [-17, -15, 17, 15],
  r: [-16, 1, 16, -1],
  q: [-17, -16, -15, 1, 17, 16, 15, -1],
  k: [-17, -16, -15, 1, 17, 16, 15, -1],
}

// prettier-ignore
const ATTACKS = [
  20, 0, 0, 0, 0, 0, 0, 24,  0, 0, 0, 0, 0, 0,20, 0,
   0,20, 0, 0, 0, 0, 0, 24,  0, 0, 0, 0, 0,20, 0, 0,
   0, 0,20, 0, 0, 0, 0, 24,  0, 0, 0, 0,20, 0, 0, 0,
   0, 0, 0,20, 0, 0, 0, 24,  0, 0, 0,20, 0, 0, 0, 0,
   0, 0, 0, 0,20, 0, 0, 24,  0, 0,20, 0, 0, 0, 0, 0,
   0, 0, 0, 0, 0,20, 2, 24,  2,20, 0, 0, 0, 0, 0, 0,
   0, 0, 0, 0, 0, 2,53, 56, 53, 2, 0, 0, 0, 0, 0, 0,
  24,24,24,24,24,24,56,  0, 56,24,24,24,24,24,24, 0,
   0, 0, 0, 0, 0, 2,53, 56, 53, 2, 0, 0, 0, 0, 0, 0,
   0, 0, 0, 0, 0,20, 2, 24,  2,20, 0, 0, 0, 0, 0, 0,
   0, 0, 0, 0,20, 0, 0, 24,  0, 0,20, 0, 0, 0, 0, 0,
   0, 0, 0,20, 0, 0, 0, 24,  0, 0, 0,20, 0, 0, 0, 0,
   0, 0,20, 0, 0, 0, 0, 24,  0, 0, 0, 0,20, 0, 0, 0,
   0,20, 0, 0, 0, 0, 0, 24,  0, 0, 0, 0, 0,20, 0, 0,
  20, 0, 0, 0, 0, 0, 0, 24,  0, 0, 0, 0, 0, 0,20
];

// prettier-ignore
const RAYS = [
   17,  0,  0,  0,  0,  0,  0, 16,  0,  0,  0,  0,  0,  0, 15, 0,
    0, 17,  0,  0,  0,  0,  0, 16,  0,  0,  0,  0,  0, 15,  0, 0,
    0,  0, 17,  0,  0,  0,  0, 16,  0,  0,  0,  0, 15,  0,  0, 0,
    0,  0,  0, 17,  0,  0,  0, 16,  0,  0,  0, 15,  0,  0,  0, 0,
    0,  0,  0,  0, 17,  0,  0, 16,  0,  0, 15,  0,  0,  0,  0, 0,
    0,  0,  0,  0,  0, 17,  0, 16,  0, 15,  0,  0,  0,  0,  0, 0,
    0,  0,  0,  0,  0,  0, 17, 16, 15,  0,  0,  0,  0,  0,  0, 0,
    1,  1,  1,  1,  1,  1,  1,  0, -1, -1,  -1,-1, -1, -1, -1, 0,
    0,  0,  0,  0,  0,  0,-15,-16,-17,  0,  0,  0,  0,  0,  0, 0,
    0,  0,  0,  0,  0,-15,  0,-16,  0,-17,  0,  0,  0,  0,  0, 0,
    0,  0,  0,  0,-15,  0,  0,-16,  0,  0,-17,  0,  0,  0,  0, 0,
    0,  0,  0,-15,  0,  0,  0,-16,  0,  0,  0,-17,  0,  0,  0, 0,
    0,  0,-15,  0,  0,  0,  0,-16,  0,  0,  0,  0,-17,  0,  0, 0,
    0,-15,  0,  0,  0,  0,  0,-16,  0,  0,  0,  0,  0,-17,  0, 0,
  -15,  0,  0,  0,  0,  0,  0,-16,  0,  0,  0,  0,  0,  0,-17
];

const PIECE_MASKS = { p: 0x1, n: 0x2, b: 0x4, r: 0x8, q: 0x10, k: 0x20 }

const SYMBOLS = 'pnbrqkPNBRQK'

const PROMOTIONS: PieceSymbol[] = [KNIGHT, BISHOP, ROOK, QUEEN]

const RANK_1 = 7
const RANK_2 = 6
/*
 * const RANK_3 = 5
 * const RANK_4 = 4
 * const RANK_5 = 3
 * const RANK_6 = 2
 */
const RANK_7 = 1
const RANK_8 = 0

const SIDES = {
  [KING]: BITS.KSIDE_CASTLE,
  [QUEEN]: BITS.QSIDE_CASTLE,
}

const ROOKS = {
  w: [
    { square: Ox88.a1, flag: BITS.QSIDE_CASTLE },
    { square: Ox88.h1, flag: BITS.KSIDE_CASTLE },
  ],
  b: [
    { square: Ox88.a8, flag: BITS.QSIDE_CASTLE },
    { square: Ox88.h8, flag: BITS.KSIDE_CASTLE },
  ],
}

const SECOND_RANK = { b: RANK_7, w: RANK_2 }

const SAN_NULLMOVE = '--'

// Extracts the zero-based rank of an 0x88 square.
function rank(square: number): number {
  return square >> 4
}

// Extracts the zero-based file of an 0x88 square.
function file(square: number): number {
  return square & 0xf
}

function isDigit(c: string): boolean {
  return '0123456789'.indexOf(c) !== -1
}

// Converts a 0x88 square to algebraic notation.
function algebraic(square: number): Square {
  const f = file(square)
  const r = rank(square)
  return ('abcdefgh'.substring(f, f + 1) +
    '87654321'.substring(r, r + 1)) as Square
}

function swapColor(color: Color): Color {
  return color === WHITE ? BLACK : WHITE
}

export function validateFen(fen: string): { ok: boolean; error?: string } {
  // 1st criterion: 6 space-seperated fields?
  const tokens = fen.split(/\s+/)
  if (tokens.length !== 6) {
    return {
      ok: false,
      error: 'Invalid FEN: must contain six space-delimited fields',
    }
  }

  // 2nd criterion: move number field is a integer value > 0?
  const moveNumber = parseInt(tokens[5], 10)
  if (isNaN(moveNumber) || moveNumber <= 0) {
    return {
      ok: false,
      error: 'Invalid FEN: move number must be a positive integer',
    }
  }

  // 3rd criterion: half move counter is an integer >= 0?
  const halfMoves = parseInt(tokens[4], 10)
  if (isNaN(halfMoves) || halfMoves < 0) {
    return {
      ok: false,
      error:
        'Invalid FEN: half move counter number must be a non-negative integer',
    }
  }

  // 4th criterion: 4th field is a valid e.p.-string?
  if (!/^(-|[abcdefgh][36])$/.test(tokens[3])) {
    return { ok: false, error: 'Invalid FEN: en-passant square is invalid' }
  }

  // 5th criterion: 3th field is a valid castle-string?
  if (/[^kKqQ-]/.test(tokens[2])) {
    return { ok: false, error: 'Invalid FEN: castling availability is invalid' }
  }

  // 6th criterion: 2nd field is "w" (white) or "b" (black)?
  if (!/^(w|b)$/.test(tokens[1])) {
    return { ok: false, error: 'Invalid FEN: side-to-move is invalid' }
  }

  // 7th criterion: 1st field contains 8 rows?
  const rows = tokens[0].split('/')
  if (rows.length !== 8) {
    return {
      ok: false,
      error: "Invalid FEN: piece data does not contain 8 '/'-delimited rows",
    }
  }

  // 8th criterion: every row is valid?
  for (let i = 0; i < rows.length; i++) {
    // check for right sum of fields AND not two numbers in succession
    let sumFields = 0
    let previousWasNumber = false

    for (let k = 0; k < rows[i].length; k++) {
      if (isDigit(rows[i][k])) {
        if (previousWasNumber) {
          return {
            ok: false,
            error: 'Invalid FEN: piece data is invalid (consecutive number)',
          }
        }
        sumFields += parseInt(rows[i][k], 10)
        previousWasNumber = true
      } else {
        if (!/^[prnbqkPRNBQK]$/.test(rows[i][k])) {
          return {
            ok: false,
            error: 'Invalid FEN: piece data is invalid (invalid piece)',
          }
        }
        sumFields += 1
        previousWasNumber = false
      }
    }
    if (sumFields !== 8) {
      return {
        ok: false,
        error: 'Invalid FEN: piece data is invalid (too many squares in rank)',
      }
    }
  }

  // 9th criterion: is en-passant square legal?
  if (
    (tokens[3][1] == '3' && tokens[1] == 'w') ||
    (tokens[3][1] == '6' && tokens[1] == 'b')
  ) {
    return { ok: false, error: 'Invalid FEN: illegal en-passant square' }
  }

  // 10th criterion: does chess position contain exact two kings?
  const kings = [
    { color: 'white', regex: /K/g },
    { color: 'black', regex: /k/g },
  ]

  for (const { color, regex } of kings) {
    if (!regex.test(tokens[0])) {
      return { ok: false, error: `Invalid FEN: missing ${color} king` }
    }

    if ((tokens[0].match(regex) || []).length > 1) {
      return { ok: false, error: `Invalid FEN: too many ${color} kings` }
    }
  }

  // 11th criterion: are any pawns on the first or eighth rows?
  if (
    Array.from(rows[0] + rows[7]).some((char) => char.toUpperCase() === 'P')
  ) {
    return {
      ok: false,
      error: 'Invalid FEN: some pawns are on the edge rows',
    }
  }

  return { ok: true }
}

// this function is used to uniquely identify ambiguous moves
function getDisambiguator(move: InternalMove, moves: InternalMove[]): string {
  const from = move.from
  const to = move.to
  const piece = move.piece

  let ambiguities = 0
  let sameRank = 0
  let sameFile = 0

  for (let i = 0, len = moves.length; i < len; i++) {
    const ambigFrom = moves[i].from
    const ambigTo = moves[i].to
    const ambigPiece = moves[i].piece

    /*
     * if a move of the same piece type ends on the same to square, we'll need
     * to add a disambiguator to the algebraic notation
     */
    if (piece === ambigPiece && from !== ambigFrom && to === ambigTo) {
      ambiguities++

      if (rank(from) === rank(ambigFrom)) {
        sameRank++
      }

      if (file(from) === file(ambigFrom)) {
        sameFile++
      }
    }
  }

  if (ambiguities > 0) {
    if (sameRank > 0 && sameFile > 0) {
      /*
       * if there exists a similar moving piece on the same rank and file as
       * the move in question, use the square as the disambiguator
       */
      return algebraic(from)
    } else if (sameFile > 0) {
      /*
       * if the moving piece rests on the same file, use the rank symbol as the
       * disambiguator
       */
      return algebraic(from).charAt(1)
    } else {
      // else use the file symbol
      return algebraic(from).charAt(0)
    }
  }

  return ''
}

function addMove(
  moves: InternalMove[],
  color: Color,
  from: number,
  to: number,
  piece: PieceSymbol,
  captured: PieceSymbol | undefined = undefined,
  flags: number = BITS.NORMAL,
) {
  const r = rank(to)

  if (piece === PAWN && (r === RANK_1 || r === RANK_8)) {
    for (let i = 0; i < PROMOTIONS.length; i++) {
      const promotion = PROMOTIONS[i]
      moves.push({
        color,
        from,
        to,
        piece,
        captured,
        promotion,
        flags: flags | BITS.PROMOTION,
      })
    }
  } else {
    moves.push({
      color,
      from,
      to,
      piece,
      captured,
      flags,
    })
  }
}

function inferPieceType(san: string): PieceSymbol | undefined {
  let pieceType = san.charAt(0)
  if (pieceType >= 'a' && pieceType <= 'h') {
    const matches = san.match(/[a-h]\d.*[a-h]\d/)
    if (matches) {
      return undefined
    }
    return PAWN
  }
  pieceType = pieceType.toLowerCase()
  if (pieceType === 'o') {
    return KING
  }
  return pieceType as PieceSymbol
}

// parses all of the decorators out of a SAN string
function strippedSan(move: string): string {
  return move.replace(/=/, '').replace(/[+#]?[?!]*$/, '')
}

export class Chess {
  private _board = new Array<Piece>(128)
  private _turn: Color = WHITE
  private _header: Record<string, string | null> = {}
  private _kings: Record<Color, number> = { w: EMPTY, b: EMPTY }
  private _epSquare = -1
  private _fenEpSquare = -1
  private _halfMoves = 0
  private _moveNumber = 0
  private _history: History[] = []
  private _comments: Record<string, string> = {}
  private _suffixes: Record<string, Suffix> = {}
  private _castling: Record<Color, number> = { w: 0, b: 0 }

  private _hash = 0n

  // tracks number of times a position has been seen for repetition checking
  private _positionCount = new Map<bigint, number>()

  constructor(fen = DEFAULT_POSITION, { skipValidation = false } = {}) {
    this._comments = {}
    this._suffixes = {}
    this.load(fen, { skipValidation })
  }

  clear({ preserveHeaders = false } = {}) {
    this._board = new Array<Piece>(128)
    this._kings = { w: EMPTY, b: EMPTY }
    this._turn = WHITE
    this._castling = { w: 0, b: 0 }
    this._epSquare = EMPTY
    this._fenEpSquare = EMPTY
    this._halfMoves = 0
    this._moveNumber = 1
    this._history = []
    this._comments = {}
    this._header = preserveHeaders ? this._header : { ...HEADER_TEMPLATE }
    this._hash = this._computeHash()
    this._positionCount = new Map<bigint, number>()

    /*
     * Delete the SetUp and FEN headers (if preserved), the board is empty and
     * these headers don't make sense in this state. They'll get added later
     * via .load() or .put()
     */
    this._header['SetUp'] = null
    this._header['FEN'] = null
  }

  load(fen: string, { skipValidation = false, preserveHeaders = false } = {}) {
    let tokens = fen.split(/\s+/)

    // append commonly omitted fen tokens
    if (tokens.length >= 2 && tokens.length < 6) {
      const adjustments = ['-', '-', '0', '1']
      fen = tokens.concat(adjustments.slice(-(6 - tokens.length))).join(' ')
    }

    tokens = fen.split(/\s+/)

    if (!skipValidation) {
      const { ok, error } = validateFen(fen)
      if (!ok) {
        throw new Error(error)
      }
    }

    const position = tokens[0]
    let square = 0

    this.clear({ preserveHeaders })

    for (let i = 0; i < position.length; i++) {
      const piece = position.charAt(i)

      if (piece === '/') {
        square += 8
      } else if (isDigit(piece)) {
        square += parseInt(piece, 10)
      } else {
        const color = piece < 'a' ? WHITE : BLACK
        this._put(
          { type: piece.toLowerCase() as PieceSymbol, color },
          algebraic(square),
        )
        square++
      }
    }

    this._turn = tokens[1] as Color

    if (tokens[2].indexOf('K') > -1) {
      this._castling.w |= BITS.KSIDE_CASTLE
    }
    if (tokens[2].indexOf('Q') > -1) {
      this._castling.w |= BITS.QSIDE_CASTLE
    }
    if (tokens[2].indexOf('k') > -1) {
      this._castling.b |= BITS.KSIDE_CASTLE
    }
    if (tokens[2].indexOf('q') > -1) {
      this._castling.b |= BITS.QSIDE_CASTLE
    }

    this._epSquare = tokens[3] === '-' ? EMPTY : Ox88[tokens[3] as Square]
    this._fenEpSquare = this._epSquare
    this._halfMoves = parseInt(tokens[4], 10)
    this._moveNumber = parseInt(tokens[5], 10)

    this._hash = this._computeHash()
    this._updateSetup(fen)
    this._incPositionCount()
  }

  fen({
    forceEnpassantSquare = false,
  }: { forceEnpassantSquare?: boolean } = {}) {
    let empty = 0
    let fen = ''

    for (let i = Ox88.a8; i <= Ox88.h1; i++) {
      if (this._board[i]) {
        if (empty > 0) {
          fen += empty
          empty = 0
        }
        const { color, type: piece } = this._board[i]

        fen += color === WHITE ? piece.toUpperCase() : piece.toLowerCase()
      } else {
        empty++
      }

      if ((i + 1) & 0x88) {
        if (empty > 0) {
          fen += empty
        }

        if (i !== Ox88.h1) {
          fen += '/'
        }

        empty = 0
        i += 8
      }
    }

    let castling = ''
    if (this._castling[WHITE] & BITS.KSIDE_CASTLE) {
      castling += 'K'
    }
    if (this._castling[WHITE] & BITS.QSIDE_CASTLE) {
      castling += 'Q'
    }
    if (this._castling[BLACK] & BITS.KSIDE_CASTLE) {
      castling += 'k'
    }
    if (this._castling[BLACK] & BITS.QSIDE_CASTLE) {
      castling += 'q'
    }

    // do we have an empty castling flag?
    castling = castling || '-'

    let epSquare = '-'
    /*
     * only print the ep square if en passant is a valid move (pawn is present
     * and ep capture is not pinned)
     */
    if (this._fenEpSquare !== EMPTY) {
      if (forceEnpassantSquare) {
        epSquare = algebraic(this._fenEpSquare)
      } else if (this._epSquare !== EMPTY) {
        const bigPawnSquare = this._epSquare + (this._turn === WHITE ? 16 : -16)
        const squares = [bigPawnSquare + 1, bigPawnSquare - 1]

        for (const square of squares) {
          // is the square off the board?
          if (square & 0x88) {
            continue
          }

          const color = this._turn

          // is there a pawn that can capture the epSquare?
          if (
            this._board[square]?.color === color &&
            this._board[square]?.type === PAWN
          ) {
            // if the pawn makes an ep capture, does it leave its king in check?
            this._makeMove({
              color,
              from: square,
              to: this._epSquare,
              piece: PAWN,
              captured: PAWN,
              flags: BITS.EP_CAPTURE,
            })
            const isLegal = !this._isKingAttacked(color)
            this._undoMove()

            // if ep is legal, break and set the ep square in the FEN output
            if (isLegal) {
              epSquare = algebraic(this._epSquare)
              break
            }
          }
        }
      }
    }

    return [
      fen,
      this._turn,
      castling,
      epSquare,
      this._halfMoves,
      this._moveNumber,
    ].join(' ')
  }

  private _pieceKey(i: number) {
    if (!this._board[i]) {
      return 0n
    }

    const { color, type } = this._board[i]

    const colorIndex = {
      w: 0,
      b: 1,
    }[color]

    const typeIndex = {
      p: 0,
      n: 1,
      b: 2,
      r: 3,
      q: 4,
      k: 5,
    }[type]

    return PIECE_KEYS[colorIndex][typeIndex][i]
  }

  private _epKey() {
    return this._epSquare === EMPTY ? 0n : EP_KEYS[this._epSquare & 7]
  }

  private _castlingKey() {
    const index = (this._castling.w >> 5) | (this._castling.b >> 3)
    return CASTLING_KEYS[index]
  }

  private _computeHash() {
    let hash = 0n

    for (let i = Ox88.a8; i <= Ox88.h1; i++) {
      // did we run off the end of the board
      if (i & 0x88) {
        i += 7
        continue
      }

      if (this._board[i]) {
        hash ^= this._pieceKey(i)
      }
    }

    hash ^= this._epKey()
    hash ^= this._castlingKey()

    if (this._turn === 'b') {
      hash ^= SIDE_KEY
    }

    return hash
  }

  /*
   * Called when the initial board setup is changed with put() or remove().
   * modifies the SetUp and FEN properties of the header object. If the FEN
   * is equal to the default position, the SetUp and FEN are deleted the setup
   * is only updated if history.length is zero, ie moves haven't been made.
   */
  private _updateSetup(fen: string) {
    if (this._history.length > 0) return

    if (fen !== DEFAULT_POSITION) {
      this._header['SetUp'] = '1'
      this._header['FEN'] = fen
    } else {
      this._header['SetUp'] = null
      this._header['FEN'] = null
    }
  }

  reset() {
    this.load(DEFAULT_POSITION)
    this._comments = {}
    this._suffixes = {}
  }

  get(square: Square): Piece | undefined {
    return this._board[Ox88[square]]
  }

  findPiece(piece: Piece): Square[] {
    const squares: Square[] = []
    for (let i = Ox88.a8; i <= Ox88.h1; i++) {
      // did we run off the end of the board
      if (i & 0x88) {
        i += 7
        continue
      }

      // if empty square or wrong color
      if (!this._board[i] || this._board[i]?.color !== piece.color) {
        continue
      }

      // check if square contains the requested piece
      if (
        this._board[i].color === piece.color &&
        this._board[i].type === piece.type
      ) {
        squares.push(algebraic(i))
      }
    }

    return squares
  }

  put(
    { type, color }: { type: PieceSymbol; color: Color },
    square: Square,
  ): boolean {
    if (this._put({ type, color }, square)) {
      this._updateCastlingRights()
      this._updateEnPassantSquare()
      this._updateSetup(this.fen())
      return true
    }
    return false
  }

  private _set(sq: number, piece: Piece) {
    this._hash ^= this._pieceKey(sq)
    this._board[sq] = piece
    this._hash ^= this._pieceKey(sq)
  }

  private _put(
    { type, color }: { type: PieceSymbol; color: Color },
    square: Square,
  ): boolean {
    // check for piece
    if (SYMBOLS.indexOf(type.toLowerCase()) === -1) {
      return false
    }

    // check for valid square
    if (!(square in Ox88)) {
      return false
    }

    const sq = Ox88[square]

    // don't let the user place more than one king
    if (
      type == KING &&
      !(this._kings[color] == EMPTY || this._kings[color] == sq)
    ) {
      return false
    }

    const currentPieceOnSquare = this._board[sq]

    // if one of the kings will be replaced by the piece from args, set the `_kings` respective entry to `EMPTY`
    if (currentPieceOnSquare && currentPieceOnSquare.type === KING) {
      this._kings[currentPieceOnSquare.color] = EMPTY
    }

    this._set(sq, { type: type as PieceSymbol, color: color as Color })

    if (type === KING) {
      this._kings[color] = sq
    }

    return true
  }

  private _clear(sq: number) {
    this._hash ^= this._pieceKey(sq)
    delete this._board[sq]
  }

  remove(square: Square): Piece | undefined {
    const piece = this.get(square)
    this._clear(Ox88[square])
    if (piece && piece.type === KING) {
      this._kings[piece.color] = EMPTY
    }

    this._updateCastlingRights()
    this._updateEnPassantSquare()
    this._updateSetup(this.fen())

    return piece
  }

  private _updateCastlingRights() {
    this._hash ^= this._castlingKey()

    const whiteKingInPlace =
      this._board[Ox88.e1]?.type === KING &&
      this._board[Ox88.e1]?.color === WHITE
    const blackKingInPlace =
      this._board[Ox88.e8]?.type === KING &&
      this._board[Ox88.e8]?.color === BLACK

    if (
      !whiteKingInPlace ||
      this._board[Ox88.a1]?.type !== ROOK ||
      this._board[Ox88.a1]?.color !== WHITE
    ) {
      this._castling.w &= ~BITS.QSIDE_CASTLE
    }

    if (
      !whiteKingInPlace ||
      this._board[Ox88.h1]?.type !== ROOK ||
      this._board[Ox88.h1]?.color !== WHITE
    ) {
      this._castling.w &= ~BITS.KSIDE_CASTLE
    }

    if (
      !blackKingInPlace ||
      this._board[Ox88.a8]?.type !== ROOK ||
      this._board[Ox88.a8]?.color !== BLACK
    ) {
      this._castling.b &= ~BITS.QSIDE_CASTLE
    }

    if (
      !blackKingInPlace ||
      this._board[Ox88.h8]?.type !== ROOK ||
      this._board[Ox88.h8]?.color !== BLACK
    ) {
      this._castling.b &= ~BITS.KSIDE_CASTLE
    }

    this._hash ^= this._castlingKey()
  }

  private _updateEnPassantSquare() {
    if (this._epSquare === EMPTY) {
      return
    }

    const startSquare = this._epSquare + (this._turn === WHITE ? -16 : 16)
    const currentSquare = this._epSquare + (this._turn === WHITE ? 16 : -16)
    const attackers = [currentSquare + 1, currentSquare - 1]

    if (
      this._board[startSquare] !== null ||
      this._board[this._epSquare] !== null ||
      this._board[currentSquare]?.color !== swapColor(this._turn) ||
      this._board[currentSquare]?.type !== PAWN
    ) {
      this._hash ^= this._epKey()
      this._epSquare = EMPTY
      return
    }

    const canCapture = (square: number) =>
      !(square & 0x88) &&
      this._board[square]?.color === this._turn &&
      this._board[square]?.type === PAWN

    if (!attackers.some(canCapture)) {
      this._hash ^= this._epKey()
      this._epSquare = EMPTY
    }
  }

  private _attacked(color: Color, square: number): boolean
  private _attacked(color: Color, square: number, verbose: false): boolean
  private _attacked(color: Color, square: number, verbose: true): Square[]
  private _attacked(color: Color, square: number, verbose?: boolean) {
    const attackers: Square[] = []
    for (let i = Ox88.a8; i <= Ox88.h1; i++) {
      // did we run off the end of the board
      if (i & 0x88) {
        i += 7
        continue
      }

      // if empty square or wrong color
      if (this._board[i] === undefined || this._board[i].color !== color) {
        continue
      }

      const piece = this._board[i]
      const difference = i - square

      // skip - to/from square are the same
      if (difference === 0) {
        continue
      }

      const index = difference + 119

      if (ATTACKS[index] & PIECE_MASKS[piece.type]) {
        if (piece.type === PAWN) {
          if (
            (difference > 0 && piece.color === WHITE) ||
            (difference <= 0 && piece.color === BLACK)
          ) {
            if (!verbose) {
              return true
            } else {
              attackers.push(algebraic(i))
            }
          }
          continue
        }

        // if the piece is a knight or a king
        if (piece.type === 'n' || piece.type === 'k') {
          if (!verbose) {
            return true
          } else {
            attackers.push(algebraic(i))
            continue
          }
        }

        const offset = RAYS[index]
        let j = i + offset

        let blocked = false
        while (j !== square) {
          if (this._board[j] != null) {
            blocked = true
            break
          }
          j += offset
        }

        if (!blocked) {
          if (!verbose) {
            return true
          } else {
            attackers.push(algebraic(i))
            continue
          }
        }
      }
    }

    if (verbose) {
      return attackers
    } else {
      return false
    }
  }

  attackers(square: Square, attackedBy?: Color): Square[] {
    if (!attackedBy) {
      return this._attacked(this._turn, Ox88[square], true)
    } else {
      return this._attacked(attackedBy, Ox88[square], true)
    }
  }

  private _isKingAttacked(color: Color): boolean {
    const square = this._kings[color]
    return square === -1 ? false : this._attacked(swapColor(color), square)
  }

  hash(): string {
    return this._hash.toString(16)
  }

  isAttacked(square: Square, attackedBy: Color): boolean {
    return this._attacked(attackedBy, Ox88[square])
  }

  isCheck(): boolean {
    return this._isKingAttacked(this._turn)
  }

  inCheck(): boolean {
    return this.isCheck()
  }

  isCheckmate(): boolean {
    return this.isCheck() && this._moves().length === 0
  }

  isStalemate(): boolean {
    return !this.isCheck() && this._moves().length === 0
  }

  isInsufficientMaterial(): boolean {
    /*
     * k.b. vs k.b. (of opposite colors) with mate in 1:
     * 8/8/8/8/1b6/8/B1k5/K7 b - - 0 1
     *
     * k.b. vs k.n. with mate in 1:
     * 8/8/8/8/1n6/8/B7/K1k5 b - - 2 1
     */
    const pieces: Record<PieceSymbol, number> = {
      b: 0,
      n: 0,
      r: 0,
      q: 0,
      k: 0,
      p: 0,
    }
    const bishops = []
    let numPieces = 0
    let squareColor = 0

    for (let i = Ox88.a8; i <= Ox88.h1; i++) {
      squareColor = (squareColor + 1) % 2
      if (i & 0x88) {
        i += 7
        continue
      }

      const piece = this._board[i]
      if (piece) {
        pieces[piece.type] = piece.type in pieces ? pieces[piece.type] + 1 : 1
        if (piece.type === BISHOP) {
          bishops.push(squareColor)
        }
        numPieces++
      }
    }

    // k vs. k
    if (numPieces === 2) {
      return true
    } else if (
      // k vs. kn .... or .... k vs. kb
      numPieces === 3 &&
      (pieces[BISHOP] === 1 || pieces[KNIGHT] === 1)
    ) {
      return true
    } else if (numPieces === pieces[BISHOP] + 2) {
      // kb vs. kb where any number of bishops are all on the same color
      let sum = 0
      const len = bishops.length
      for (let i = 0; i < len; i++) {
        sum += bishops[i]
      }
      if (sum === 0 || sum === len) {
        return true
      }
    }

    return false
  }

  isThreefoldRepetition(): boolean {
    return this._getPositionCount(this._hash) >= 3
  }

  isDrawByFiftyMoves(): boolean {
    return this._halfMoves >= 100 // 50 moves per side = 100 half moves
  }

  isDraw(): boolean {
    return (
      this.isDrawByFiftyMoves() ||
      this.isStalemate() ||
      this.isInsufficientMaterial() ||
      this.isThreefoldRepetition()
    )
  }

  isGameOver(): boolean {
    return this.isCheckmate() || this.isDraw()
  }

  isPromotion({ from, to }: { from: Square; to: Square }): boolean {
    return this._moves({ square: from, piece: 'p' }).some(
      (move) => move.to === Ox88[to] && move.promotion,
    )
  }

  moves(): string[]
  moves({ square }: { square: Square }): string[]
  moves({ piece }: { piece: PieceSymbol }): string[]

  moves({ square, piece }: { square: Square; piece: PieceSymbol }): string[]

  moves({ verbose, square }: { verbose: true; square?: Square }): Move[]
  moves({ verbose, square }: { verbose: false; square?: Square }): string[]
  moves({
    verbose,
    square,
  }: {
    verbose?: boolean
    square?: Square
  }): string[] | Move[]

  moves({ verbose, piece }: { verbose: true; piece?: PieceSymbol }): Move[]
  moves({ verbose, piece }: { verbose: false; piece?: PieceSymbol }): string[]
  moves({
    verbose,
    piece,
  }: {
    verbose?: boolean
    piece?: PieceSymbol
  }): string[] | Move[]

  moves({
    verbose,
    square,
    piece,
  }: {
    verbose: true
    square?: Square
    piece?: PieceSymbol
  }): Move[]
  moves({
    verbose,
    square,
    piece,
  }: {
    verbose: false
    square?: Square
    piece?: PieceSymbol
  }): string[]
  moves({
    verbose,
    square,
    piece,
  }: {
    verbose?: boolean
    square?: Square
    piece?: PieceSymbol
  }): string[] | Move[]

  moves({ square, piece }: { square?: Square; piece?: PieceSymbol }): Move[]

  moves({
    verbose = false,
    square = undefined,
    piece = undefined,
  }: { verbose?: boolean; square?: Square; piece?: PieceSymbol } = {}) {
    const moves = this._moves({ square, piece })

    if (verbose) {
      return moves.map((move) => new Move(this, move))
    } else {
      return moves.map((move) => this._moveToSan(move, moves))
    }
  }

  private _moves({
    legal = true,
    piece = undefined,
    square = undefined,
  }: {
    legal?: boolean
    piece?: PieceSymbol
    square?: Square
  } = {}): InternalMove[] {
    const forSquare = square ? (square.toLowerCase() as Square) : undefined
    const forPiece = piece?.toLowerCase()

    const moves: InternalMove[] = []
    const us = this._turn
    const them = swapColor(us)

    let firstSquare = Ox88.a8
    let lastSquare = Ox88.h1
    let singleSquare = false

    // are we generating moves for a single square?
    if (forSquare) {
      // illegal square, return empty moves
      if (!(forSquare in Ox88)) {
        return []
      } else {
        firstSquare = lastSquare = Ox88[forSquare]
        singleSquare = true
      }
    }

    for (let from = firstSquare; from <= lastSquare; from++) {
      // did we run off the end of the board
      if (from & 0x88) {
        from += 7
        continue
      }

      // empty square or opponent, skip
      if (!this._board[from] || this._board[from].color === them) {
        continue
      }
      const { type } = this._board[from]

      let to: number
      if (type === PAWN) {
        if (forPiece && forPiece !== type) continue

        // single square, non-capturing
        to = from + PAWN_OFFSETS[us][0]
        if (!this._board[to]) {
          addMove(moves, us, from, to, PAWN)

          // double square
          to = from + PAWN_OFFSETS[us][1]
          if (SECOND_RANK[us] === rank(from) && !this._board[to]) {
            addMove(moves, us, from, to, PAWN, undefined, BITS.BIG_PAWN)
          }
        }

        // pawn captures
        for (let j = 2; j < 4; j++) {
          to = from + PAWN_OFFSETS[us][j]
          if (to & 0x88) continue

          if (this._board[to]?.color === them) {
            addMove(
              moves,
              us,
              from,
              to,
              PAWN,
              this._board[to].type,
              BITS.CAPTURE,
            )
          } else if (to === this._epSquare) {
            addMove(moves, us, from, to, PAWN, PAWN, BITS.EP_CAPTURE)
          }
        }
      } else {
        if (forPiece && forPiece !== type) continue

        for (let j = 0, len = PIECE_OFFSETS[type].length; j < len; j++) {
          const offset = PIECE_OFFSETS[type][j]
          to = from

          while (true) {
            to += offset
            if (to & 0x88) break

            if (!this._board[to]) {
              addMove(moves, us, from, to, type)
            } else {
              // own color, stop loop
              if (this._board[to].color === us) break

              addMove(
                moves,
                us,
                from,
                to,
                type,
                this._board[to].type,
                BITS.CAPTURE,
              )
              break
            }

            /* break, if knight or king */
            if (type === KNIGHT || type === KING) break
          }
        }
      }
    }

    /*
     * check for castling if we're:
     *   a) generating all moves, or
     *   b) doing single square move generation on the king's square
     */

    if (forPiece === undefined || forPiece === KING) {
      if (!singleSquare || lastSquare === this._kings[us]) {
        // king-side castling
        if (this._castling[us] & BITS.KSIDE_CASTLE) {
          const castlingFrom = this._kings[us]
          const castlingTo = castlingFrom + 2

          if (
            !this._board[castlingFrom + 1] &&
            !this._board[castlingTo] &&
            !this._attacked(them, this._kings[us]) &&
            !this._attacked(them, castlingFrom + 1) &&
            !this._attacked(them, castlingTo)
          ) {
            addMove(
              moves,
              us,
              this._kings[us],
              castlingTo,
              KING,
              undefined,
              BITS.KSIDE_CASTLE,
            )
          }
        }

        // queen-side castling
        if (this._castling[us] & BITS.QSIDE_CASTLE) {
          const castlingFrom = this._kings[us]
          const castlingTo = castlingFrom - 2

          if (
            !this._board[castlingFrom - 1] &&
            !this._board[castlingFrom - 2] &&
            !this._board[castlingFrom - 3] &&
            !this._attacked(them, this._kings[us]) &&
            !this._attacked(them, castlingFrom - 1) &&
            !this._attacked(them, castlingTo)
          ) {
            addMove(
              moves,
              us,
              this._kings[us],
              castlingTo,
              KING,
              undefined,
              BITS.QSIDE_CASTLE,
            )
          }
        }
      }
    }

    /*
     * return all pseudo-legal moves (this includes moves that allow the king
     * to be captured)
     */
    if (!legal || this._kings[us] === -1) {
      return moves
    }

    // filter out illegal moves
    const legalMoves = []

    for (let i = 0, len = moves.length; i < len; i++) {
      this._makeMove(moves[i])
      if (!this._isKingAttacked(us)) {
        legalMoves.push(moves[i])
      }
      this._undoMove()
    }

    return legalMoves
  }

  move(
    move: string | { from: string; to: string; promotion?: string } | null,
    { strict = false }: { strict?: boolean } = {},
  ): Move {
    /*
     * The move function can be called with in the following parameters:
     *
     * .move('Nxb7')       <- argument is a case-sensitive SAN string
     *
     * .move({ from: 'h7', <- argument is a move object
     *         to :'h8',
     *         promotion: 'q' })
     *
     *
     * An optional strict argument may be supplied to tell chess.js to
     * strictly follow the SAN specification.
     */

    let moveObj = null

    if (typeof move === 'string') {
      moveObj = this._moveFromSan(move, strict)
    } else if (move === null) {
      moveObj = this._moveFromSan(SAN_NULLMOVE, strict)
    } else if (typeof move === 'object') {
      const moves = this._moves()

      // convert the pretty move object to an ugly move object
      for (let i = 0, len = moves.length; i < len; i++) {
        if (
          move.from === algebraic(moves[i].from) &&
          move.to === algebraic(moves[i].to) &&
          (!('promotion' in moves[i]) || move.promotion === moves[i].promotion)
        ) {
          moveObj = moves[i]
          break
        }
      }
    }

    // failed to find move
    if (!moveObj) {
      if (typeof move === 'string') {
        throw new Error(`Invalid move: ${move}`)
      } else {
        throw new Error(`Invalid move: ${JSON.stringify(move)}`)
      }
    }

    //disallow null moves when in check
    if (this.isCheck() && moveObj.flags & BITS.NULL_MOVE) {
      throw new Error('Null move not allowed when in check')
    }

    /*
     * need to make a copy of move because we can't generate SAN after the move
     * is made
     */
    const prettyMove = new Move(this, moveObj)

    this._makeMove(moveObj)
    this._incPositionCount()
    return prettyMove
  }

  private _push(move: InternalMove) {
    this._history.push({
      move,
      kings: { b: this._kings.b, w: this._kings.w },
      turn: this._turn,
      castling: { b: this._castling.b, w: this._castling.w },
      epSquare: this._epSquare,
      fenEpSquare: this._fenEpSquare,
      halfMoves: this._halfMoves,
      moveNumber: this._moveNumber,
    })
  }

  private _movePiece(from: number, to: number) {
    this._hash ^= this._pieceKey(from)

    this._board[to] = this._board[from]
    delete this._board[from]

    this._hash ^= this._pieceKey(to)
  }

  private _makeMove(move: InternalMove) {
    const us = this._turn
    const them = swapColor(us)
    this._push(move)

    if (move.flags & BITS.NULL_MOVE) {
      if (us === BLACK) {
        this._moveNumber++
      }
      this._halfMoves++
      this._turn = them

      this._epSquare = EMPTY

      return
    }

    this._hash ^= this._epKey()
    this._hash ^= this._castlingKey()

    if (move.captured) {
      this._hash ^= this._pieceKey(move.to)
    }

    this._movePiece(move.from, move.to)

    // if ep capture, remove the captured pawn
    if (move.flags & BITS.EP_CAPTURE) {
      if (this._turn === BLACK) {
        this._clear(move.to - 16)
      } else {
        this._clear(move.to + 16)
      }
    }

    // if pawn promotion, replace with new piece
    if (move.promotion) {
      this._clear(move.to)
      this._set(move.to, { type: move.promotion, color: us })
    }

    // if we moved the king
    if (this._board[move.to].type === KING) {
      this._kings[us] = move.to

      // if we castled, move the rook next to the king
      if (move.flags & BITS.KSIDE_CASTLE) {
        const castlingTo = move.to - 1
        const castlingFrom = move.to + 1
        this._movePiece(castlingFrom, castlingTo)
      } else if (move.flags & BITS.QSIDE_CASTLE) {
        const castlingTo = move.to + 1
        const castlingFrom = move.to - 2
        this._movePiece(castlingFrom, castlingTo)
      }

      // turn off castling
      this._castling[us] = 0
    }

    // turn off castling if we move a rook
    if (this._castling[us]) {
      for (let i = 0, len = ROOKS[us].length; i < len; i++) {
        if (
          move.from === ROOKS[us][i].square &&
          this._castling[us] & ROOKS[us][i].flag
        ) {
          this._castling[us] ^= ROOKS[us][i].flag
          break
        }
      }
    }

    // turn off castling if we capture a rook
    if (this._castling[them]) {
      for (let i = 0, len = ROOKS[them].length; i < len; i++) {
        if (
          move.to === ROOKS[them][i].square &&
          this._castling[them] & ROOKS[them][i].flag
        ) {
          this._castling[them] ^= ROOKS[them][i].flag
          break
        }
      }
    }

    this._hash ^= this._castlingKey()

    // if big pawn move, update the en passant square
    if (move.flags & BITS.BIG_PAWN) {
      let epSquare

      if (us === BLACK) {
        epSquare = move.to - 16
      } else {
        epSquare = move.to + 16
      }

      this._fenEpSquare = epSquare

      if (
        (!((move.to - 1) & 0x88) &&
          this._board[move.to - 1]?.type === PAWN &&
          this._board[move.to - 1]?.color === them) ||
        (!((move.to + 1) & 0x88) &&
          this._board[move.to + 1]?.type === PAWN &&
          this._board[move.to + 1]?.color === them)
      ) {
        this._epSquare = epSquare
        this._hash ^= this._epKey()
      } else {
        this._epSquare = EMPTY
      }
    } else {
      this._epSquare = EMPTY
      this._fenEpSquare = EMPTY
    }

    // reset the 50 move counter if a pawn is moved or a piece is captured
    if (move.piece === PAWN) {
      this._halfMoves = 0
    } else if (move.flags & (BITS.CAPTURE | BITS.EP_CAPTURE)) {
      this._halfMoves = 0
    } else {
      this._halfMoves++
    }

    if (us === BLACK) {
      this._moveNumber++
    }

    this._turn = them
    this._hash ^= SIDE_KEY
  }

  undo(): Move | null {
    const hash = this._hash
    const move = this._undoMove()
    if (move) {
      const prettyMove = new Move(this, move)
      this._decPositionCount(hash)
      return prettyMove
    }
    return null
  }

  private _undoMove(): InternalMove | null {
    const old = this._history.pop()
    if (old === undefined) {
      return null
    }

    this._hash ^= this._epKey()
    this._hash ^= this._castlingKey()

    const move = old.move

    this._kings = old.kings
    this._turn = old.turn
    this._castling = old.castling
    this._epSquare = old.epSquare
    this._fenEpSquare = old.fenEpSquare
    this._halfMoves = old.halfMoves
    this._moveNumber = old.moveNumber

    this._hash ^= this._epKey()
    this._hash ^= this._castlingKey()
    this._hash ^= SIDE_KEY

    const us = this._turn
    const them = swapColor(us)

    if (move.flags & BITS.NULL_MOVE) {
      return move
    }

    this._movePiece(move.to, move.from)

    // to undo any promotions
    if (move.piece) {
      this._clear(move.from)
      this._set(move.from, { type: move.piece, color: us })
    }

    if (move.captured) {
      if (move.flags & BITS.EP_CAPTURE) {
        // en passant capture
        let index: number
        if (us === BLACK) {
          index = move.to - 16
        } else {
          index = move.to + 16
        }
        this._set(index, { type: PAWN, color: them })
      } else {
        // regular capture
        this._set(move.to, { type: move.captured, color: them })
      }
    }

    if (move.flags & (BITS.KSIDE_CASTLE | BITS.QSIDE_CASTLE)) {
      let castlingTo: number, castlingFrom: number
      if (move.flags & BITS.KSIDE_CASTLE) {
        castlingTo = move.to + 1
        castlingFrom = move.to - 1
      } else {
        castlingTo = move.to - 2
        castlingFrom = move.to + 1
      }
      this._movePiece(castlingFrom, castlingTo)
    }

    return move
  }

  pgn({
    newline = '\n',
    maxWidth = 0,
  }: { newline?: string; maxWidth?: number } = {}): string {
    /*
     * using the specification from http://www.chessclub.com/help/PGN-spec
     * example for html usage: .pgn({ max_width: 72, newline_char: "<br />" })
     */

    const result: string[] = []
    let headerExists = false

    /* add the PGN header information */
    for (const i in this._header) {
      /*
       * TODO: order of enumerated properties in header object is not
       * guaranteed, see ECMA-262 spec (section 12.6.4)
       *
       * By using HEADER_TEMPLATE, the order of tags should be preserved; we
       * do have to check for null placeholders, though, and omit them
       */
      const headerTag = this._header[i]
      if (headerTag) result.push(`[${i} "${this._header[i]}"]` + newline)
      headerExists = true
    }

    if (headerExists && this._history.length) {
      result.push(newline)
    }

    const appendComment = (moveString: string) => {
      const comment = this._comments[this.fen()]
      if (typeof comment !== 'undefined') {
        const delimiter = moveString.length > 0 ? ' ' : ''
        moveString = `${moveString}${delimiter}{${comment}}`
      }
      return moveString
    }

    // pop all of history onto reversed_history
    const reversedHistory = []
    while (this._history.length > 0) {
      reversedHistory.push(this._undoMove())
    }

    const moves = []
    let moveString = ''

    // special case of a commented starting position with no moves
    if (reversedHistory.length === 0) {
      moves.push(appendComment(''))
    }

    // build the list of moves.  a move_string looks like: "3. e3 e6"
    while (reversedHistory.length > 0) {
      moveString = appendComment(moveString)
      const move = reversedHistory.pop()

      // make TypeScript stop complaining about move being undefined
      if (!move) {
        break
      }

      // if the position started with black to move, start PGN with #. ...
      if (!this._history.length && move.color === 'b') {
        const prefix = `${this._moveNumber}. ...`
        // is there a comment preceding the first move?
        moveString = moveString ? `${moveString} ${prefix}` : prefix
      } else if (move.color === 'w') {
        // store the previous generated move_string if we have one
        if (moveString.length) {
          moves.push(moveString)
        }
        moveString = this._moveNumber + '.'
      }

      moveString =
        moveString + ' ' + this._moveToSan(move, this._moves({ legal: true }))
      this._makeMove(move)
    }

    // are there any other leftover moves?
    if (moveString.length) {
      moves.push(appendComment(moveString))
    }

    // is there a result? (there ALWAYS has to be a result according to spec; see Seven Tag Roster)
    moves.push(this._header.Result || '*')

    /*
     * history should be back to what it was before we started generating PGN,
     * so join together moves
     */
    if (maxWidth === 0) {
      return result.join('') + moves.join(' ')
    }

    // TODO (jah): huh?
    const strip = function () {
      if (result.length > 0 && result[result.length - 1] === ' ') {
        result.pop()
        return true
      }
      return false
    }

    // NB: this does not preserve comment whitespace.
    const wrapComment = function (width: number, move: string) {
      for (const token of move.split(' ')) {
        if (!token) {
          continue
        }
        if (width + token.length > maxWidth) {
          while (strip()) {
            width--
          }
          result.push(newline)
          width = 0
        }
        result.push(token)
        width += token.length
        result.push(' ')
        width++
      }
      if (strip()) {
        width--
      }
      return width
    }

    // wrap the PGN output at max_width
    let currentWidth = 0
    for (let i = 0; i < moves.length; i++) {
      if (currentWidth + moves[i].length > maxWidth) {
        if (moves[i].includes('{')) {
          currentWidth = wrapComment(currentWidth, moves[i])
          continue
        }
      }
      // if the current move will push past max_width
      if (currentWidth + moves[i].length > maxWidth && i !== 0) {
        // don't end the line with whitespace
        if (result[result.length - 1] === ' ') {
          result.pop()
        }

        result.push(newline)
        currentWidth = 0
      } else if (i !== 0) {
        result.push(' ')
        currentWidth++
      }
      result.push(moves[i])
      currentWidth += moves[i].length
    }

    return result.join('')
  }

  /**
   * @deprecated Use `setHeader` and `getHeaders` instead. This method will return null header tags (which is not what you want)
   */
  header(...args: string[]): Record<string, string | null> {
    for (let i = 0; i < args.length; i += 2) {
      if (typeof args[i] === 'string' && typeof args[i + 1] === 'string') {
        this._header[args[i]] = args[i + 1]
      }
    }
    return this._header
  }

  // TODO: value validation per spec
  setHeader(key: string, value: string): Record<string, string> {
    this._header[key] = value ?? SEVEN_TAG_ROSTER[key] ?? null
    return this.getHeaders()
  }

  removeHeader(key: string): boolean {
    if (key in this._header) {
      this._header[key] = SEVEN_TAG_ROSTER[key] || null
      return true
    }
    return false
  }

  // return only non-null headers (omit placemarker nulls)
  getHeaders(): Record<string, string> {
    const nonNullHeaders: Record<string, string> = {}
    for (const [key, value] of Object.entries(this._header)) {
      if (value !== null) {
        nonNullHeaders[key] = value
      }
    }
    return nonNullHeaders
  }

  loadPgn(
    pgn: string,
    {
      strict = false,
      newlineChar = '\r?\n',
    }: { strict?: boolean; newlineChar?: string } = {},
  ) {
    // If newlineChar is not the default, replace all instances with \n
    if (newlineChar !== '\r?\n') {
      pgn = pgn.replace(new RegExp(newlineChar, 'g'), '\n')
    }

    const parsedPgn = parse(pgn)

    // Put the board in the starting position
    this.reset()

    // parse PGN header
    const headers = parsedPgn.headers
    let fen = ''

    for (const key in headers) {
      // check to see user is including fen (possibly with wrong tag case)
      if (key.toLowerCase() === 'fen') {
        fen = headers[key]
      }

      this.header(key, headers[key])
    }

    /*
     * the permissive parser should attempt to load a fen tag, even if it's the
     * wrong case and doesn't include a corresponding [SetUp "1"] tag
     */
    if (!strict) {
      if (fen) {
        this.load(fen, { preserveHeaders: true })
      }
    } else {
      /*
       * strict parser - load the starting position indicated by [Setup '1']
       * and [FEN position]
       */
      if (headers['SetUp'] === '1') {
        if (!('FEN' in headers)) {
          throw new Error(
            'Invalid PGN: FEN tag must be supplied with SetUp tag',
          )
        }
        // don't clear the headers when loading
        this.load(headers['FEN'], { preserveHeaders: true })
      }
    }

    let node = parsedPgn.root

    while (node) {
      if (node.move) {
        const suffixAnnotation = node.suffixAnnotation

        const move = this._moveFromSan(node.move, strict)
        if (!move) {
          throw new Error(`Invalid move in PGN: ${node.move}`)
<<<<<<< HEAD
        }

        this._makeMove(move)
        this._incPositionCount(this.fen())

        if (suffixAnnotation) {
          this._suffixes[this.fen()] = suffixAnnotation as Suffix
=======
        } else {
          this._makeMove(move)
          this._incPositionCount()
>>>>>>> 3eecceac
        }
      }

      if (node.comment !== undefined) {
        this._comments[this.fen()] = node.comment
      }

      node = node.variations[0]
    }

    /*
     * Per section 8.2.6 of the PGN spec, the Result tag pair must match match
     * the termination marker. Only do this when headers are present, but the
     * result tag is missing
     */

    const result = parsedPgn.result
    if (
      result &&
      Object.keys(this._header).length &&
      this._header['Result'] !== result
    ) {
      this.setHeader('Result', result)
    }
  }

  /*
   * Convert a move from 0x88 coordinates to Standard Algebraic Notation
   * (SAN)
   *
   * @param {boolean} strict Use the strict SAN parser. It will throw errors
   * on overly disambiguated moves (see below):
   *
   * r1bqkbnr/ppp2ppp/2n5/1B1pP3/4P3/8/PPPP2PP/RNBQK1NR b KQkq - 2 4
   * 4. ... Nge7 is overly disambiguated because the knight on c6 is pinned
   * 4. ... Ne7 is technically the valid SAN
   */

  private _moveToSan(move: InternalMove, moves: InternalMove[]): string {
    let output = ''

    if (move.flags & BITS.KSIDE_CASTLE) {
      output = 'O-O'
    } else if (move.flags & BITS.QSIDE_CASTLE) {
      output = 'O-O-O'
    } else if (move.flags & BITS.NULL_MOVE) {
      return SAN_NULLMOVE
    } else {
      if (move.piece !== PAWN) {
        const disambiguator = getDisambiguator(move, moves)
        output += move.piece.toUpperCase() + disambiguator
      }

      if (move.flags & (BITS.CAPTURE | BITS.EP_CAPTURE)) {
        if (move.piece === PAWN) {
          output += algebraic(move.from)[0]
        }
        output += 'x'
      }

      output += algebraic(move.to)

      if (move.promotion) {
        output += '=' + move.promotion.toUpperCase()
      }
    }

    this._makeMove(move)
    if (this.isCheck()) {
      if (this.isCheckmate()) {
        output += '#'
      } else {
        output += '+'
      }
    }
    this._undoMove()

    return output
  }

  // convert a move from Standard Algebraic Notation (SAN) to 0x88 coordinates
  private _moveFromSan(move: string, strict = false): InternalMove | null {
    // strip off any move decorations: e.g Nf3+?! becomes Nf3
    let cleanMove = strippedSan(move)

    if (!strict) {
      if (cleanMove === '0-0') {
        cleanMove = 'O-O'
      } else if (cleanMove === '0-0-0') {
        cleanMove = 'O-O-O'
      }
    }

    //first implementation of null with a dummy move (black king moves from a8 to a8), maybe this can be implemented better
    if (cleanMove == SAN_NULLMOVE) {
      const res: InternalMove = {
        color: this._turn,
        from: 0,
        to: 0,
        piece: 'k',
        flags: BITS.NULL_MOVE,
      }
      return res
    }

    let pieceType = inferPieceType(cleanMove)
    let moves = this._moves({ legal: true, piece: pieceType })

    // strict parser
    for (let i = 0, len = moves.length; i < len; i++) {
      if (cleanMove === strippedSan(this._moveToSan(moves[i], moves))) {
        return moves[i]
      }
    }

    // the strict parser failed
    if (strict) {
      return null
    }

    let piece = undefined
    let matches = undefined
    let from = undefined
    let to = undefined
    let promotion = undefined

    /*
     * The default permissive (non-strict) parser allows the user to parse
     * non-standard chess notations. This parser is only run after the strict
     * Standard Algebraic Notation (SAN) parser has failed.
     *
     * When running the permissive parser, we'll run a regex to grab the piece, the
     * to/from square, and an optional promotion piece. This regex will
     * parse common non-standard notation like: Pe2-e4, Rc1c4, Qf3xf7,
     * f7f8q, b1c3
     *
     * NOTE: Some positions and moves may be ambiguous when using the permissive
     * parser. For example, in this position: 6k1/8/8/B7/8/8/8/BN4K1 w - - 0 1,
     * the move b1c3 may be interpreted as Nc3 or B1c3 (a disambiguated bishop
     * move). In these cases, the permissive parser will default to the most
     * basic interpretation (which is b1c3 parsing to Nc3).
     */

    let overlyDisambiguated = false

    matches = cleanMove.match(
      /([pnbrqkPNBRQK])?([a-h][1-8])x?-?([a-h][1-8])([qrbnQRBN])?/,
      //     piece         from              to       promotion
    )

    if (matches) {
      piece = matches[1]
      from = matches[2] as Square
      to = matches[3] as Square
      promotion = matches[4]

      if (from.length == 1) {
        overlyDisambiguated = true
      }
    } else {
      /*
       * The [a-h]?[1-8]? portion of the regex below handles moves that may be
       * overly disambiguated (e.g. Nge7 is unnecessary and non-standard when
       * there is one legal knight move to e7). In this case, the value of
       * 'from' variable will be a rank or file, not a square.
       */

      matches = cleanMove.match(
        /([pnbrqkPNBRQK])?([a-h]?[1-8]?)x?-?([a-h][1-8])([qrbnQRBN])?/,
      )

      if (matches) {
        piece = matches[1]
        from = matches[2] as Square
        to = matches[3] as Square
        promotion = matches[4]

        if (from.length == 1) {
          overlyDisambiguated = true
        }
      }
    }

    pieceType = inferPieceType(cleanMove)
    moves = this._moves({
      legal: true,
      piece: piece ? (piece as PieceSymbol) : pieceType,
    })

    if (!to) {
      return null
    }

    for (let i = 0, len = moves.length; i < len; i++) {
      if (!from) {
        // if there is no from square, it could be just 'x' missing from a capture
        if (
          cleanMove ===
          strippedSan(this._moveToSan(moves[i], moves)).replace('x', '')
        ) {
          return moves[i]
        }
        // hand-compare move properties with the results from our permissive regex
      } else if (
        (!piece || piece.toLowerCase() == moves[i].piece) &&
        Ox88[from] == moves[i].from &&
        Ox88[to] == moves[i].to &&
        (!promotion || promotion.toLowerCase() == moves[i].promotion)
      ) {
        return moves[i]
      } else if (overlyDisambiguated) {
        /*
         * SPECIAL CASE: we parsed a move string that may have an unneeded
         * rank/file disambiguator (e.g. Nge7).  The 'from' variable will
         */

        const square = algebraic(moves[i].from)
        if (
          (!piece || piece.toLowerCase() == moves[i].piece) &&
          Ox88[to] == moves[i].to &&
          (from == square[0] || from == square[1]) &&
          (!promotion || promotion.toLowerCase() == moves[i].promotion)
        ) {
          return moves[i]
        }
      }
    }

    return null
  }

  ascii(): string {
    let s = '   +------------------------+\n'
    for (let i = Ox88.a8; i <= Ox88.h1; i++) {
      // display the rank
      if (file(i) === 0) {
        s += ' ' + '87654321'[rank(i)] + ' |'
      }

      if (this._board[i]) {
        const piece = this._board[i].type
        const color = this._board[i].color
        const symbol =
          color === WHITE ? piece.toUpperCase() : piece.toLowerCase()
        s += ' ' + symbol + ' '
      } else {
        s += ' . '
      }

      if ((i + 1) & 0x88) {
        s += '|\n'
        i += 8
      }
    }
    s += '   +------------------------+\n'
    s += '     a  b  c  d  e  f  g  h'

    return s
  }

  perft(depth: number): number {
    const moves = this._moves({ legal: false })
    let nodes = 0
    const color = this._turn

    for (let i = 0, len = moves.length; i < len; i++) {
      this._makeMove(moves[i])
      if (!this._isKingAttacked(color)) {
        if (depth - 1 > 0) {
          nodes += this.perft(depth - 1)
        } else {
          nodes++
        }
      }
      this._undoMove()
    }

    return nodes
  }

  setTurn(color: Color): boolean {
    if (this._turn == color) {
      return false
    }

    this.move('--')
    return true
  }

  turn(): Color {
    return this._turn
  }

  board(): ({ square: Square; type: PieceSymbol; color: Color } | null)[][] {
    const output = []
    let row = []

    for (let i = Ox88.a8; i <= Ox88.h1; i++) {
      if (this._board[i] == null) {
        row.push(null)
      } else {
        row.push({
          square: algebraic(i),
          type: this._board[i].type,
          color: this._board[i].color,
        })
      }
      if ((i + 1) & 0x88) {
        output.push(row)
        row = []
        i += 8
      }
    }

    return output
  }

  squareColor(square: Square): 'light' | 'dark' | null {
    if (square in Ox88) {
      const sq = Ox88[square]
      return (rank(sq) + file(sq)) % 2 === 0 ? 'light' : 'dark'
    }

    return null
  }

  history(): string[]
  history({ verbose }: { verbose: true }): Move[]
  history({ verbose }: { verbose: false }): string[]
  history({ verbose }: { verbose: boolean }): string[] | Move[]
  history({ verbose = false }: { verbose?: boolean } = {}) {
    const reversedHistory = []
    const moveHistory = []

    while (this._history.length > 0) {
      reversedHistory.push(this._undoMove())
    }

    while (true) {
      const move = reversedHistory.pop()
      if (!move) {
        break
      }

      if (verbose) {
        moveHistory.push(new Move(this, move))
      } else {
        moveHistory.push(this._moveToSan(move, this._moves()))
      }
      this._makeMove(move)
    }

    return moveHistory
  }

  /*
   * Keeps track of position occurrence counts for the purpose of repetition
   * checking. Old positions are removed from the map if their counts are reduced to 0.
   */
  private _getPositionCount(hash: bigint): number {
    return this._positionCount.get(hash) ?? 0
  }

  private _incPositionCount() {
    this._positionCount.set(
      this._hash,
      (this._positionCount.get(this._hash) ?? 0) + 1,
    )
  }

  private _decPositionCount(hash: bigint) {
    const currentCount = this._positionCount.get(hash) ?? 0

    if (currentCount === 1) {
      this._positionCount.delete(hash)
    } else {
      this._positionCount.set(hash, currentCount - 1)
    }
  }

  private _pruneComments() {
    const reversedHistory = []
    const currentComments: Record<string, string> = {}

    const copyComment = (fen: string) => {
      if (fen in this._comments) {
        currentComments[fen] = this._comments[fen]
      }
    }

    while (this._history.length > 0) {
      reversedHistory.push(this._undoMove())
    }

    copyComment(this.fen())

    while (true) {
      const move = reversedHistory.pop()
      if (!move) {
        break
      }
      this._makeMove(move)
      copyComment(this.fen())
    }
    this._comments = currentComments
  }

  getComment(): string {
    return this._comments[this.fen()]
  }

  setComment(comment: string) {
    this._comments[this.fen()] = comment.replace('{', '[').replace('}', ']')
  }

  /**
   * @deprecated Renamed to `removeComment` for consistency
   */
  deleteComment(): string {
    return this.removeComment()
  }

  removeComment(): string {
    const comment = this._comments[this.fen()]
    delete this._comments[this.fen()]
    return comment
  }

  getComments(): { fen: string; comment?: string; suffixAnnotation?: string }[] {
    this._pruneComments()

    const allFenKeys = new Set<string>()
    Object.keys(this._comments).forEach((fen) => allFenKeys.add(fen))
    Object.keys(this._suffixes).forEach((fen) => allFenKeys.add(fen))

    const result: { fen: string; comment?: string; suffixAnnotation?: string }[] = []

    for (const fen of allFenKeys) {
      const commentContent = this._comments[fen]
      const suffixAnnotation = this._suffixes[fen]

      const entry: { fen: string; comment?: string; suffixAnnotation?: string } = {
        fen: fen,
      }

      if (commentContent !== undefined) {
        entry.comment = commentContent
      }

      if (suffixAnnotation !== undefined) {
        entry.suffixAnnotation = suffixAnnotation
      }

      result.push(entry)
    }

    return result
  }

  /**
   * Get the suffix annotation for the given position (or current one).
   */
  public getSuffix(fen?: string): Suffix | undefined {
    const key = fen ?? this.fen()
    return this._suffixes[key]
  }

  /**
   * Set or overwrite the suffix annotation for the given position (or current).
   * Throws if the suffix isn't one of the allowed SUFFIX_LIST values.
   */
  public setSuffix(suffix: Suffix, fen?: string): void {
    if (!SUFFIX_LIST.includes(suffix)) {
      throw new Error(`Invalid suffix: ${suffix}`)
    }
    this._suffixes[fen || this.fen()] = suffix
  }

  /**
   * Remove the suffix annotation for the given position (or current).
   */

  public removeSuffix(fen?: string): Suffix | undefined {
    const key = fen || this.fen()
    const old = this._suffixes[key]
    delete this._suffixes[key]
    return old
  }

  /**
   * @deprecated Renamed to `removeComments` for consistency
   */
  deleteComments(): { fen: string; comment: string }[] {
    return this.removeComments()
  }

  removeComments(): { fen: string; comment: string }[] {
    this._pruneComments()
    return Object.keys(this._comments).map((fen) => {
      const comment = this._comments[fen]
      delete this._comments[fen]
      return { fen: fen, comment: comment }
    })
  }

  setCastlingRights(
    color: Color,
    rights: Partial<Record<typeof KING | typeof QUEEN, boolean>>,
  ): boolean {
    for (const side of [KING, QUEEN] as const) {
      if (rights[side] !== undefined) {
        if (rights[side]) {
          this._castling[color] |= SIDES[side]
        } else {
          this._castling[color] &= ~SIDES[side]
        }
      }
    }

    this._updateCastlingRights()
    const result = this.getCastlingRights(color)

    return (
      (rights[KING] === undefined || rights[KING] === result[KING]) &&
      (rights[QUEEN] === undefined || rights[QUEEN] === result[QUEEN])
    )
  }

  getCastlingRights(color: Color): { [KING]: boolean; [QUEEN]: boolean } {
    return {
      [KING]: (this._castling[color] & SIDES[KING]) !== 0,
      [QUEEN]: (this._castling[color] & SIDES[QUEEN]) !== 0,
    }
  }

  moveNumber(): number {
    return this._moveNumber
  }
}<|MERGE_RESOLUTION|>--- conflicted
+++ resolved
@@ -2222,35 +2222,29 @@
 
     let node = parsedPgn.root
 
-    while (node) {
-      if (node.move) {
-        const suffixAnnotation = node.suffixAnnotation
-
-        const move = this._moveFromSan(node.move, strict)
-        if (!move) {
-          throw new Error(`Invalid move in PGN: ${node.move}`)
-<<<<<<< HEAD
-        }
-
-        this._makeMove(move)
-        this._incPositionCount(this.fen())
-
-        if (suffixAnnotation) {
-          this._suffixes[this.fen()] = suffixAnnotation as Suffix
-=======
-        } else {
-          this._makeMove(move)
-          this._incPositionCount()
->>>>>>> 3eecceac
-        }
-      }
-
-      if (node.comment !== undefined) {
-        this._comments[this.fen()] = node.comment
-      }
-
-      node = node.variations[0]
-    }
+   while (node) {
+  if (node.move) {
+    const suffixAnnotation = node.suffixAnnotation;
+
+    const move = this._moveFromSan(node.move, strict);
+    if (!move) {
+      throw new Error(`Invalid move in PGN: ${node.move}`);
+    } else {
+      this._makeMove(move);
+      this._incPositionCount(this.fen());
+
+      if (suffixAnnotation) {
+        this._suffixes[this.fen()] = suffixAnnotation as Suffix;
+      }
+    }
+  }
+
+  if (node.comment !== undefined) {
+    this._comments[this.fen()] = node.comment;
+  }
+
+  node = node.variations[0];
+}
 
     /*
      * Per section 8.2.6 of the PGN spec, the Result tag pair must match match
