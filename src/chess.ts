/**
 * @license
 * Copyright (c) 2025, Jeff Hlywa (jhlywa@gmail.com)
 * All rights reserved.
 *
 * Redistribution and use in source and binary forms, with or without
 * modification, are permitted provided that the following conditions are met:
 *
 * 1. Redistributions of source code must retain the above copyright notice,
 *    this list of conditions and the following disclaimer.
 * 2. Redistributions in binary form must reproduce the above copyright notice,
 *    this list of conditions and the following disclaimer in the documentation
 *    and/or other materials provided with the distribution.
 *
 * THIS SOFTWARE IS PROVIDED BY THE COPYRIGHT HOLDERS AND CONTRIBUTORS "AS IS"
 * AND ANY EXPRESS OR IMPLIED WARRANTIES, INCLUDING, BUT NOT LIMITED TO, THE
 * IMPLIED WARRANTIES OF MERCHANTABILITY AND FITNESS FOR A PARTICULAR PURPOSE
 * ARE DISCLAIMED. IN NO EVENT SHALL THE COPYRIGHT OWNER OR CONTRIBUTORS BE
 * LIABLE FOR ANY DIRECT, INDIRECT, INCIDENTAL, SPECIAL, EXEMPLARY, OR
 * CONSEQUENTIAL DAMAGES (INCLUDING, BUT NOT LIMITED TO, PROCUREMENT OF
 * SUBSTITUTE GOODS OR SERVICES; LOSS OF USE, DATA, OR PROFITS; OR BUSINESS
 * INTERRUPTION) HOWEVER CAUSED AND ON ANY THEORY OF LIABILITY, WHETHER IN
 * CONTRACT, STRICT LIABILITY, OR TORT (INCLUDING NEGLIGENCE OR OTHERWISE)
 * ARISING IN ANY WAY OUT OF THE USE OF THIS SOFTWARE, EVEN IF ADVISED OF THE
 * POSSIBILITY OF SUCH DAMAGE.
 */

import { parse } from './pgn'

export const WHITE = 'w'
export const BLACK = 'b'

export const PAWN = 'p'
export const KNIGHT = 'n'
export const BISHOP = 'b'
export const ROOK = 'r'
export const QUEEN = 'q'
export const KING = 'k'

export type Color = 'w' | 'b'
export type PieceSymbol = 'p' | 'n' | 'b' | 'r' | 'q' | 'k'

// prettier-ignore
export type Square =
    'a8' | 'b8' | 'c8' | 'd8' | 'e8' | 'f8' | 'g8' | 'h8' |
    'a7' | 'b7' | 'c7' | 'd7' | 'e7' | 'f7' | 'g7' | 'h7' |
    'a6' | 'b6' | 'c6' | 'd6' | 'e6' | 'f6' | 'g6' | 'h6' |
    'a5' | 'b5' | 'c5' | 'd5' | 'e5' | 'f5' | 'g5' | 'h5' |
    'a4' | 'b4' | 'c4' | 'd4' | 'e4' | 'f4' | 'g4' | 'h4' |
    'a3' | 'b3' | 'c3' | 'd3' | 'e3' | 'f3' | 'g3' | 'h3' |
    'a2' | 'b2' | 'c2' | 'd2' | 'e2' | 'f2' | 'g2' | 'h2' |
    'a1' | 'b1' | 'c1' | 'd1' | 'e1' | 'f1' | 'g1' | 'h1'

export const DEFAULT_POSITION =
  'rnbqkbnr/pppppppp/8/8/8/8/PPPPPPPP/RNBQKBNR w KQkq - 0 1'

export type Piece = {
  color: Color
  type: PieceSymbol
}

type InternalMove = {
  color: Color
  from: number
  to: number
  piece: PieceSymbol
  captured?: PieceSymbol
  promotion?: PieceSymbol
  flags: number
}

interface History {
  move: InternalMove
  kings: Record<Color, number>
  turn: Color
  castling: Record<Color, number>
  epSquare: number
  halfMoves: number
  moveNumber: number
}

export class Move {
  color: Color
  from: Square
  to: Square
  piece: PieceSymbol
  captured?: PieceSymbol
  promotion?: PieceSymbol

  /**
   * @deprecated This field is deprecated and will be removed in version 2.0.0.
   * Please use move descriptor functions instead: `isCapture`, `isPromotion`,
   * `isEnPassant`, `isKingsideCastle`, `isQueensideCastle`, `isCastle`, and
   * `isBigPawn`
   */
  flags: string

  san: string
  lan: string
  before: string
  after: string

  constructor(chess: Chess, internal: InternalMove) {
    const { color, piece, from, to, flags, captured, promotion } = internal

    const fromAlgebraic = algebraic(from)
    const toAlgebraic = algebraic(to)

    this.color = color
    this.piece = piece
    this.from = fromAlgebraic
    this.to = toAlgebraic

    /*
     * HACK: The chess['_method']() calls below invoke private methods in the
     * Chess class to generate SAN and FEN. It's a bit of a hack, but makes the
     * code cleaner elsewhere.
     */

    this.san = chess['_moveToSan'](internal, chess['_moves']({ legal: true }))
    this.lan = fromAlgebraic + toAlgebraic
    this.before = chess.fen()

    // Generate the FEN for the 'after' key
    chess['_makeMove'](internal)
    this.after = chess.fen()
    chess['_undoMove']()

    // Build the text representation of the move flags
    this.flags = ''
    for (const flag in BITS) {
      if (BITS[flag] & flags) {
        this.flags += FLAGS[flag]
      }
    }

    if (captured) {
      this.captured = captured
    }

    if (promotion) {
      this.promotion = promotion
      this.lan += promotion
    }
  }

  isCapture() {
    return this.flags.indexOf(FLAGS['CAPTURE']) > -1
  }

  isPromotion() {
    return this.flags.indexOf(FLAGS['PROMOTION']) > -1
  }

  isEnPassant() {
    return this.flags.indexOf(FLAGS['EP_CAPTURE']) > -1
  }

  isKingsideCastle() {
    return this.flags.indexOf(FLAGS['KSIDE_CASTLE']) > -1
  }

  isQueensideCastle() {
    return this.flags.indexOf(FLAGS['QSIDE_CASTLE']) > -1
  }

  isBigPawn() {
    return this.flags.indexOf(FLAGS['BIG_PAWN']) > -1
  }
}

const EMPTY = -1

const FLAGS: Record<string, string> = {
  NORMAL: 'n',
  CAPTURE: 'c',
  BIG_PAWN: 'b',
  EP_CAPTURE: 'e',
  PROMOTION: 'p',
  KSIDE_CASTLE: 'k',
  QSIDE_CASTLE: 'q',
}

// prettier-ignore
export const SQUARES: Square[] = [
  'a8', 'b8', 'c8', 'd8', 'e8', 'f8', 'g8', 'h8',
  'a7', 'b7', 'c7', 'd7', 'e7', 'f7', 'g7', 'h7',
  'a6', 'b6', 'c6', 'd6', 'e6', 'f6', 'g6', 'h6',
  'a5', 'b5', 'c5', 'd5', 'e5', 'f5', 'g5', 'h5',
  'a4', 'b4', 'c4', 'd4', 'e4', 'f4', 'g4', 'h4',
  'a3', 'b3', 'c3', 'd3', 'e3', 'f3', 'g3', 'h3',
  'a2', 'b2', 'c2', 'd2', 'e2', 'f2', 'g2', 'h2',
  'a1', 'b1', 'c1', 'd1', 'e1', 'f1', 'g1', 'h1'
]

const BITS: Record<string, number> = {
  NORMAL: 1,
  CAPTURE: 2,
  BIG_PAWN: 4,
  EP_CAPTURE: 8,
  PROMOTION: 16,
  KSIDE_CASTLE: 32,
  QSIDE_CASTLE: 64,
}

/* eslint-disable @typescript-eslint/naming-convention */

// these are required, according to spec
export const SEVEN_TAG_ROSTER: Record<string, string> = {
  Event: '?',
  Site: '?',
  Date: '????.??.??',
  Round: '?',
  White: '?',
  Black: '?',
  Result: '*',
}

/**
 * These nulls are placeholders to fix the order of tags (as they appear in PGN spec); null values will be
 * eliminated in getHeaders()
 */
const SUPLEMENTAL_TAGS: Record<string, string | null> = {
  WhiteTitle: null,
  BlackTitle: null,
  WhiteElo: null,
  BlackElo: null,
  WhiteUSCF: null,
  BlackUSCF: null,
  WhiteNA: null,
  BlackNA: null,
  WhiteType: null,
  BlackType: null,
  EventDate: null,
  EventSponsor: null,
  Section: null,
  Stage: null,
  Board: null,
  Opening: null,
  Variation: null,
  SubVariation: null,
  ECO: null,
  NIC: null,
  Time: null,
  UTCTime: null,
  UTCDate: null,
  TimeControl: null,
  SetUp: null,
  FEN: null,
  Termination: null,
  Annotator: null,
  Mode: null,
  PlyCount: null,
}

const HEADER_TEMPLATE = {
  ...SEVEN_TAG_ROSTER,
  ...SUPLEMENTAL_TAGS,
}
/* eslint-enable @typescript-eslint/naming-convention */

/*
 * NOTES ABOUT 0x88 MOVE GENERATION ALGORITHM
 * ----------------------------------------------------------------------------
 * From https://github.com/jhlywa/chess.js/issues/230
 *
 * A lot of people are confused when they first see the internal representation
 * of chess.js. It uses the 0x88 Move Generation Algorithm which internally
 * stores the board as an 8x16 array. This is purely for efficiency but has a
 * couple of interesting benefits:
 *
 * 1. 0x88 offers a very inexpensive "off the board" check. Bitwise AND (&) any
 *    square with 0x88, if the result is non-zero then the square is off the
 *    board. For example, assuming a knight square A8 (0 in 0x88 notation),
 *    there are 8 possible directions in which the knight can move. These
 *    directions are relative to the 8x16 board and are stored in the
 *    PIECE_OFFSETS map. One possible move is A8 - 18 (up one square, and two
 *    squares to the left - which is off the board). 0 - 18 = -18 & 0x88 = 0x88
 *    (because of two-complement representation of -18). The non-zero result
 *    means the square is off the board and the move is illegal. Take the
 *    opposite move (from A8 to C7), 0 + 18 = 18 & 0x88 = 0. A result of zero
 *    means the square is on the board.
 *
 * 2. The relative distance (or difference) between two squares on a 8x16 board
 *    is unique and can be used to inexpensively determine if a piece on a
 *    square can attack any other arbitrary square. For example, let's see if a
 *    pawn on E7 can attack E2. The difference between E7 (20) - E2 (100) is
 *    -80. We add 119 to make the ATTACKS array index non-negative (because the
 *    worst case difference is A8 - H1 = -119). The ATTACKS array contains a
 *    bitmask of pieces that can attack from that distance and direction.
 *    ATTACKS[-80 + 119=39] gives us 24 or 0b11000 in binary. Look at the
 *    PIECE_MASKS map to determine the mask for a given piece type. In our pawn
 *    example, we would check to see if 24 & 0x1 is non-zero, which it is
 *    not. So, naturally, a pawn on E7 can't attack a piece on E2. However, a
 *    rook can since 24 & 0x8 is non-zero. The only thing left to check is that
 *    there are no blocking pieces between E7 and E2. That's where the RAYS
 *    array comes in. It provides an offset (in this case 16) to add to E7 (20)
 *    to check for blocking pieces. E7 (20) + 16 = E6 (36) + 16 = E5 (52) etc.
 */

// prettier-ignore
// eslint-disable-next-line
const Ox88: Record<Square, number> = {
  a8:   0, b8:   1, c8:   2, d8:   3, e8:   4, f8:   5, g8:   6, h8:   7,
  a7:  16, b7:  17, c7:  18, d7:  19, e7:  20, f7:  21, g7:  22, h7:  23,
  a6:  32, b6:  33, c6:  34, d6:  35, e6:  36, f6:  37, g6:  38, h6:  39,
  a5:  48, b5:  49, c5:  50, d5:  51, e5:  52, f5:  53, g5:  54, h5:  55,
  a4:  64, b4:  65, c4:  66, d4:  67, e4:  68, f4:  69, g4:  70, h4:  71,
  a3:  80, b3:  81, c3:  82, d3:  83, e3:  84, f3:  85, g3:  86, h3:  87,
  a2:  96, b2:  97, c2:  98, d2:  99, e2: 100, f2: 101, g2: 102, h2: 103,
  a1: 112, b1: 113, c1: 114, d1: 115, e1: 116, f1: 117, g1: 118, h1: 119
}

const PAWN_OFFSETS = {
  b: [16, 32, 17, 15],
  w: [-16, -32, -17, -15],
}

const PIECE_OFFSETS = {
  n: [-18, -33, -31, -14, 18, 33, 31, 14],
  b: [-17, -15, 17, 15],
  r: [-16, 1, 16, -1],
  q: [-17, -16, -15, 1, 17, 16, 15, -1],
  k: [-17, -16, -15, 1, 17, 16, 15, -1],
}

// prettier-ignore
const ATTACKS = [
  20, 0, 0, 0, 0, 0, 0, 24,  0, 0, 0, 0, 0, 0,20, 0,
   0,20, 0, 0, 0, 0, 0, 24,  0, 0, 0, 0, 0,20, 0, 0,
   0, 0,20, 0, 0, 0, 0, 24,  0, 0, 0, 0,20, 0, 0, 0,
   0, 0, 0,20, 0, 0, 0, 24,  0, 0, 0,20, 0, 0, 0, 0,
   0, 0, 0, 0,20, 0, 0, 24,  0, 0,20, 0, 0, 0, 0, 0,
   0, 0, 0, 0, 0,20, 2, 24,  2,20, 0, 0, 0, 0, 0, 0,
   0, 0, 0, 0, 0, 2,53, 56, 53, 2, 0, 0, 0, 0, 0, 0,
  24,24,24,24,24,24,56,  0, 56,24,24,24,24,24,24, 0,
   0, 0, 0, 0, 0, 2,53, 56, 53, 2, 0, 0, 0, 0, 0, 0,
   0, 0, 0, 0, 0,20, 2, 24,  2,20, 0, 0, 0, 0, 0, 0,
   0, 0, 0, 0,20, 0, 0, 24,  0, 0,20, 0, 0, 0, 0, 0,
   0, 0, 0,20, 0, 0, 0, 24,  0, 0, 0,20, 0, 0, 0, 0,
   0, 0,20, 0, 0, 0, 0, 24,  0, 0, 0, 0,20, 0, 0, 0,
   0,20, 0, 0, 0, 0, 0, 24,  0, 0, 0, 0, 0,20, 0, 0,
  20, 0, 0, 0, 0, 0, 0, 24,  0, 0, 0, 0, 0, 0,20
];

// prettier-ignore
const RAYS = [
   17,  0,  0,  0,  0,  0,  0, 16,  0,  0,  0,  0,  0,  0, 15, 0,
    0, 17,  0,  0,  0,  0,  0, 16,  0,  0,  0,  0,  0, 15,  0, 0,
    0,  0, 17,  0,  0,  0,  0, 16,  0,  0,  0,  0, 15,  0,  0, 0,
    0,  0,  0, 17,  0,  0,  0, 16,  0,  0,  0, 15,  0,  0,  0, 0,
    0,  0,  0,  0, 17,  0,  0, 16,  0,  0, 15,  0,  0,  0,  0, 0,
    0,  0,  0,  0,  0, 17,  0, 16,  0, 15,  0,  0,  0,  0,  0, 0,
    0,  0,  0,  0,  0,  0, 17, 16, 15,  0,  0,  0,  0,  0,  0, 0,
    1,  1,  1,  1,  1,  1,  1,  0, -1, -1,  -1,-1, -1, -1, -1, 0,
    0,  0,  0,  0,  0,  0,-15,-16,-17,  0,  0,  0,  0,  0,  0, 0,
    0,  0,  0,  0,  0,-15,  0,-16,  0,-17,  0,  0,  0,  0,  0, 0,
    0,  0,  0,  0,-15,  0,  0,-16,  0,  0,-17,  0,  0,  0,  0, 0,
    0,  0,  0,-15,  0,  0,  0,-16,  0,  0,  0,-17,  0,  0,  0, 0,
    0,  0,-15,  0,  0,  0,  0,-16,  0,  0,  0,  0,-17,  0,  0, 0,
    0,-15,  0,  0,  0,  0,  0,-16,  0,  0,  0,  0,  0,-17,  0, 0,
  -15,  0,  0,  0,  0,  0,  0,-16,  0,  0,  0,  0,  0,  0,-17
];

const PIECE_MASKS = { p: 0x1, n: 0x2, b: 0x4, r: 0x8, q: 0x10, k: 0x20 }

const SYMBOLS = 'pnbrqkPNBRQK'

const PROMOTIONS: PieceSymbol[] = [KNIGHT, BISHOP, ROOK, QUEEN]

const RANK_1 = 7
const RANK_2 = 6
/*
 * const RANK_3 = 5
 * const RANK_4 = 4
 * const RANK_5 = 3
 * const RANK_6 = 2
 */
const RANK_7 = 1
const RANK_8 = 0

const SIDES = {
  [KING]: BITS.KSIDE_CASTLE,
  [QUEEN]: BITS.QSIDE_CASTLE,
}

const ROOKS = {
  w: [
    { square: Ox88.a1, flag: BITS.QSIDE_CASTLE },
    { square: Ox88.h1, flag: BITS.KSIDE_CASTLE },
  ],
  b: [
    { square: Ox88.a8, flag: BITS.QSIDE_CASTLE },
    { square: Ox88.h8, flag: BITS.KSIDE_CASTLE },
  ],
}

const SECOND_RANK = { b: RANK_7, w: RANK_2 }

// Extracts the zero-based rank of an 0x88 square.
function rank(square: number): number {
  return square >> 4
}

// Extracts the zero-based file of an 0x88 square.
function file(square: number): number {
  return square & 0xf
}

function isDigit(c: string): boolean {
  return '0123456789'.indexOf(c) !== -1
}

// Converts a 0x88 square to algebraic notation.
function algebraic(square: number): Square {
  const f = file(square)
  const r = rank(square)
  return ('abcdefgh'.substring(f, f + 1) +
    '87654321'.substring(r, r + 1)) as Square
}

function swapColor(color: Color): Color {
  return color === WHITE ? BLACK : WHITE
}

export function validateFen(fen: string): { ok: boolean; error?: string } {
  // 1st criterion: 6 space-seperated fields?
  const tokens = fen.split(/\s+/)
  if (tokens.length !== 6) {
    return {
      ok: false,
      error: 'Invalid FEN: must contain six space-delimited fields',
    }
  }

  // 2nd criterion: move number field is a integer value > 0?
  const moveNumber = parseInt(tokens[5], 10)
  if (isNaN(moveNumber) || moveNumber <= 0) {
    return {
      ok: false,
      error: 'Invalid FEN: move number must be a positive integer',
    }
  }

  // 3rd criterion: half move counter is an integer >= 0?
  const halfMoves = parseInt(tokens[4], 10)
  if (isNaN(halfMoves) || halfMoves < 0) {
    return {
      ok: false,
      error:
        'Invalid FEN: half move counter number must be a non-negative integer',
    }
  }

  // 4th criterion: 4th field is a valid e.p.-string?
  if (!/^(-|[abcdefgh][36])$/.test(tokens[3])) {
    return { ok: false, error: 'Invalid FEN: en-passant square is invalid' }
  }

  // 5th criterion: 3th field is a valid castle-string?
  if (/[^kKqQ-]/.test(tokens[2])) {
    return { ok: false, error: 'Invalid FEN: castling availability is invalid' }
  }

  // 6th criterion: 2nd field is "w" (white) or "b" (black)?
  if (!/^(w|b)$/.test(tokens[1])) {
    return { ok: false, error: 'Invalid FEN: side-to-move is invalid' }
  }

  // 7th criterion: 1st field contains 8 rows?
  const rows = tokens[0].split('/')
  if (rows.length !== 8) {
    return {
      ok: false,
      error: "Invalid FEN: piece data does not contain 8 '/'-delimited rows",
    }
  }

  // 8th criterion: every row is valid?
  for (let i = 0; i < rows.length; i++) {
    // check for right sum of fields AND not two numbers in succession
    let sumFields = 0
    let previousWasNumber = false

    for (let k = 0; k < rows[i].length; k++) {
      if (isDigit(rows[i][k])) {
        if (previousWasNumber) {
          return {
            ok: false,
            error: 'Invalid FEN: piece data is invalid (consecutive number)',
          }
        }
        sumFields += parseInt(rows[i][k], 10)
        previousWasNumber = true
      } else {
        if (!/^[prnbqkPRNBQK]$/.test(rows[i][k])) {
          return {
            ok: false,
            error: 'Invalid FEN: piece data is invalid (invalid piece)',
          }
        }
        sumFields += 1
        previousWasNumber = false
      }
    }
    if (sumFields !== 8) {
      return {
        ok: false,
        error: 'Invalid FEN: piece data is invalid (too many squares in rank)',
      }
    }
  }

  // 9th criterion: is en-passant square legal?
  if (
    (tokens[3][1] == '3' && tokens[1] == 'w') ||
    (tokens[3][1] == '6' && tokens[1] == 'b')
  ) {
    return { ok: false, error: 'Invalid FEN: illegal en-passant square' }
  }

  // 10th criterion: does chess position contain exact two kings?
  const kings = [
    { color: 'white', regex: /K/g },
    { color: 'black', regex: /k/g },
  ]

  for (const { color, regex } of kings) {
    if (!regex.test(tokens[0])) {
      return { ok: false, error: `Invalid FEN: missing ${color} king` }
    }

    if ((tokens[0].match(regex) || []).length > 1) {
      return { ok: false, error: `Invalid FEN: too many ${color} kings` }
    }
  }

  // 11th criterion: are any pawns on the first or eighth rows?
  if (
    Array.from(rows[0] + rows[7]).some((char) => char.toUpperCase() === 'P')
  ) {
    return {
      ok: false,
      error: 'Invalid FEN: some pawns are on the edge rows',
    }
  }

  return { ok: true }
}

// this function is used to uniquely identify ambiguous moves
function getDisambiguator(move: InternalMove, moves: InternalMove[]): string {
  const from = move.from
  const to = move.to
  const piece = move.piece

  let ambiguities = 0
  let sameRank = 0
  let sameFile = 0

  for (let i = 0, len = moves.length; i < len; i++) {
    const ambigFrom = moves[i].from
    const ambigTo = moves[i].to
    const ambigPiece = moves[i].piece

    /*
     * if a move of the same piece type ends on the same to square, we'll need
     * to add a disambiguator to the algebraic notation
     */
    if (piece === ambigPiece && from !== ambigFrom && to === ambigTo) {
      ambiguities++

      if (rank(from) === rank(ambigFrom)) {
        sameRank++
      }

      if (file(from) === file(ambigFrom)) {
        sameFile++
      }
    }
  }

  if (ambiguities > 0) {
    if (sameRank > 0 && sameFile > 0) {
      /*
       * if there exists a similar moving piece on the same rank and file as
       * the move in question, use the square as the disambiguator
       */
      return algebraic(from)
    } else if (sameFile > 0) {
      /*
       * if the moving piece rests on the same file, use the rank symbol as the
       * disambiguator
       */
      return algebraic(from).charAt(1)
    } else {
      // else use the file symbol
      return algebraic(from).charAt(0)
    }
  }

  return ''
}

function addMove(
  moves: InternalMove[],
  color: Color,
  from: number,
  to: number,
  piece: PieceSymbol,
  captured: PieceSymbol | undefined = undefined,
  flags: number = BITS.NORMAL,
) {
  const r = rank(to)

  if (piece === PAWN && (r === RANK_1 || r === RANK_8)) {
    for (let i = 0; i < PROMOTIONS.length; i++) {
      const promotion = PROMOTIONS[i]
      moves.push({
        color,
        from,
        to,
        piece,
        captured,
        promotion,
        flags: flags | BITS.PROMOTION,
      })
    }
  } else {
    moves.push({
      color,
      from,
      to,
      piece,
      captured,
      flags,
    })
  }
}

function inferPieceType(san: string): PieceSymbol | undefined {
  let pieceType = san.charAt(0)
  if (pieceType >= 'a' && pieceType <= 'h') {
    const matches = san.match(/[a-h]\d.*[a-h]\d/)
    if (matches) {
      return undefined
    }
    return PAWN
  }
  pieceType = pieceType.toLowerCase()
  if (pieceType === 'o') {
    return KING
  }
  return pieceType as PieceSymbol
}

// parses all of the decorators out of a SAN string
function strippedSan(move: string): string {
  return move.replace(/=/, '').replace(/[+#]?[?!]*$/, '')
}

function trimFen(fen: string): string {
  /*
   * remove last two fields in FEN string as they're not needed when checking
   * for repetition
   */
  return fen.split(' ').slice(0, 4).join(' ')
}

export class Chess {
  private _board = new Array<Piece>(128)
  private _turn: Color = WHITE
  private _header: Record<string, string | null> = {}
  private _kings: Record<Color, number> = { w: EMPTY, b: EMPTY }
  private _epSquare = -1
  private _halfMoves = 0
  private _moveNumber = 0
  private _history: History[] = []
  private _comments: Record<string, string> = {}
  private _suffixes: Record<string, string> = {}
  private _castling: Record<Color, number> = { w: 0, b: 0 }

  // tracks number of times a position has been seen for repetition checking
  private _positionCount: Record<string, number> = {}

  constructor(fen = DEFAULT_POSITION, { skipValidation = false } = {}) {
    this._comments = {}
    this._suffixes = {}
    this.load(fen, { skipValidation })
  }

  clear({ preserveHeaders = false } = {}) {
    this._board = new Array<Piece>(128)
    this._kings = { w: EMPTY, b: EMPTY }
    this._turn = WHITE
    this._castling = { w: 0, b: 0 }
    this._epSquare = EMPTY
    this._halfMoves = 0
    this._moveNumber = 1
    this._history = []
    this._comments = {}
    this._header = preserveHeaders ? this._header : { ...HEADER_TEMPLATE }
    this._positionCount = {}

    /*
     * Delete the SetUp and FEN headers (if preserved), the board is empty and
     * these headers don't make sense in this state. They'll get added later
     * via .load() or .put()
     */
    this._header['SetUp'] = null
    this._header['FEN'] = null
  }

  load(fen: string, { skipValidation = false, preserveHeaders = false } = {}) {
    let tokens = fen.split(/\s+/)

    // append commonly omitted fen tokens
    if (tokens.length >= 2 && tokens.length < 6) {
      const adjustments = ['-', '-', '0', '1']
      fen = tokens.concat(adjustments.slice(-(6 - tokens.length))).join(' ')
    }

    tokens = fen.split(/\s+/)

    if (!skipValidation) {
      const { ok, error } = validateFen(fen)
      if (!ok) {
        throw new Error(error)
      }
    }

    const position = tokens[0]
    let square = 0

    this.clear({ preserveHeaders })

    for (let i = 0; i < position.length; i++) {
      const piece = position.charAt(i)

      if (piece === '/') {
        square += 8
      } else if (isDigit(piece)) {
        square += parseInt(piece, 10)
      } else {
        const color = piece < 'a' ? WHITE : BLACK
        this._put(
          { type: piece.toLowerCase() as PieceSymbol, color },
          algebraic(square),
        )
        square++
      }
    }

    this._turn = tokens[1] as Color

    if (tokens[2].indexOf('K') > -1) {
      this._castling.w |= BITS.KSIDE_CASTLE
    }
    if (tokens[2].indexOf('Q') > -1) {
      this._castling.w |= BITS.QSIDE_CASTLE
    }
    if (tokens[2].indexOf('k') > -1) {
      this._castling.b |= BITS.KSIDE_CASTLE
    }
    if (tokens[2].indexOf('q') > -1) {
      this._castling.b |= BITS.QSIDE_CASTLE
    }

    this._epSquare = tokens[3] === '-' ? EMPTY : Ox88[tokens[3] as Square]
    this._halfMoves = parseInt(tokens[4], 10)
    this._moveNumber = parseInt(tokens[5], 10)

    this._updateSetup(fen)
    this._incPositionCount(fen)
  }

  fen() {
    let empty = 0
    let fen = ''

    for (let i = Ox88.a8; i <= Ox88.h1; i++) {
      if (this._board[i]) {
        if (empty > 0) {
          fen += empty
          empty = 0
        }
        const { color, type: piece } = this._board[i]

        fen += color === WHITE ? piece.toUpperCase() : piece.toLowerCase()
      } else {
        empty++
      }

      if ((i + 1) & 0x88) {
        if (empty > 0) {
          fen += empty
        }

        if (i !== Ox88.h1) {
          fen += '/'
        }

        empty = 0
        i += 8
      }
    }

    let castling = ''
    if (this._castling[WHITE] & BITS.KSIDE_CASTLE) {
      castling += 'K'
    }
    if (this._castling[WHITE] & BITS.QSIDE_CASTLE) {
      castling += 'Q'
    }
    if (this._castling[BLACK] & BITS.KSIDE_CASTLE) {
      castling += 'k'
    }
    if (this._castling[BLACK] & BITS.QSIDE_CASTLE) {
      castling += 'q'
    }

    // do we have an empty castling flag?
    castling = castling || '-'

    let epSquare = '-'
    /*
     * only print the ep square if en passant is a valid move (pawn is present
     * and ep capture is not pinned)
     */
    if (this._epSquare !== EMPTY) {
      const bigPawnSquare = this._epSquare + (this._turn === WHITE ? 16 : -16)
      const squares = [bigPawnSquare + 1, bigPawnSquare - 1]

      for (const square of squares) {
        // is the square off the board?
        if (square & 0x88) {
          continue
        }

        const color = this._turn

        // is there a pawn that can capture the epSquare?
        if (
          this._board[square]?.color === color &&
          this._board[square]?.type === PAWN
        ) {
          // if the pawn makes an ep capture, does it leave its king in check?
          this._makeMove({
            color,
            from: square,
            to: this._epSquare,
            piece: PAWN,
            captured: PAWN,
            flags: BITS.EP_CAPTURE,
          })
          const isLegal = !this._isKingAttacked(color)
          this._undoMove()

          // if ep is legal, break and set the ep square in the FEN output
          if (isLegal) {
            epSquare = algebraic(this._epSquare)
            break
          }
        }
      }
    }

    return [
      fen,
      this._turn,
      castling,
      epSquare,
      this._halfMoves,
      this._moveNumber,
    ].join(' ')
  }

  /*
   * Called when the initial board setup is changed with put() or remove().
   * modifies the SetUp and FEN properties of the header object. If the FEN
   * is equal to the default position, the SetUp and FEN are deleted the setup
   * is only updated if history.length is zero, ie moves haven't been made.
   */
  private _updateSetup(fen: string) {
    if (this._history.length > 0) return

    if (fen !== DEFAULT_POSITION) {
      this._header['SetUp'] = '1'
      this._header['FEN'] = fen
    } else {
      this._header['SetUp'] = null
      this._header['FEN'] = null
    }
  }

  reset() {
    this.load(DEFAULT_POSITION)
    this._comments = {}
    this._suffixes = {}
  }

  get(square: Square): Piece | undefined {
    return this._board[Ox88[square]]
  }

  findPiece(piece: Piece): Square[] {
    const squares: Square[] = []
    for (let i = Ox88.a8; i <= Ox88.h1; i++) {
      // did we run off the end of the board
      if (i & 0x88) {
        i += 7
        continue
      }

      // if empty square or wrong color
      if (!this._board[i] || this._board[i]?.color !== piece.color) {
        continue
      }

      // check if square contains the requested piece
      if (
        this._board[i].color === piece.color &&
        this._board[i].type === piece.type
      ) {
        squares.push(algebraic(i))
      }
    }

    return squares
  }

  put(
    { type, color }: { type: PieceSymbol; color: Color },
    square: Square,
  ): boolean {
    if (this._put({ type, color }, square)) {
      this._updateCastlingRights()
      this._updateEnPassantSquare()
      this._updateSetup(this.fen())
      return true
    }
    return false
  }

  private _put(
    { type, color }: { type: PieceSymbol; color: Color },
    square: Square,
  ): boolean {
    // check for piece
    if (SYMBOLS.indexOf(type.toLowerCase()) === -1) {
      return false
    }

    // check for valid square
    if (!(square in Ox88)) {
      return false
    }

    const sq = Ox88[square]

    // don't let the user place more than one king
    if (
      type == KING &&
      !(this._kings[color] == EMPTY || this._kings[color] == sq)
    ) {
      return false
    }

    const currentPieceOnSquare = this._board[sq]

    // if one of the kings will be replaced by the piece from args, set the `_kings` respective entry to `EMPTY`
    if (currentPieceOnSquare && currentPieceOnSquare.type === KING) {
      this._kings[currentPieceOnSquare.color] = EMPTY
    }

    this._board[sq] = { type: type as PieceSymbol, color: color as Color }

    if (type === KING) {
      this._kings[color] = sq
    }

    return true
  }

  remove(square: Square): Piece | undefined {
    const piece = this.get(square)
    delete this._board[Ox88[square]]
    if (piece && piece.type === KING) {
      this._kings[piece.color] = EMPTY
    }

    this._updateCastlingRights()
    this._updateEnPassantSquare()
    this._updateSetup(this.fen())

    return piece
  }

  private _updateCastlingRights() {
    const whiteKingInPlace =
      this._board[Ox88.e1]?.type === KING &&
      this._board[Ox88.e1]?.color === WHITE
    const blackKingInPlace =
      this._board[Ox88.e8]?.type === KING &&
      this._board[Ox88.e8]?.color === BLACK

    if (
      !whiteKingInPlace ||
      this._board[Ox88.a1]?.type !== ROOK ||
      this._board[Ox88.a1]?.color !== WHITE
    ) {
      this._castling.w &= ~BITS.QSIDE_CASTLE
    }

    if (
      !whiteKingInPlace ||
      this._board[Ox88.h1]?.type !== ROOK ||
      this._board[Ox88.h1]?.color !== WHITE
    ) {
      this._castling.w &= ~BITS.KSIDE_CASTLE
    }

    if (
      !blackKingInPlace ||
      this._board[Ox88.a8]?.type !== ROOK ||
      this._board[Ox88.a8]?.color !== BLACK
    ) {
      this._castling.b &= ~BITS.QSIDE_CASTLE
    }

    if (
      !blackKingInPlace ||
      this._board[Ox88.h8]?.type !== ROOK ||
      this._board[Ox88.h8]?.color !== BLACK
    ) {
      this._castling.b &= ~BITS.KSIDE_CASTLE
    }
  }

  private _updateEnPassantSquare() {
    if (this._epSquare === EMPTY) {
      return
    }

    const startSquare = this._epSquare + (this._turn === WHITE ? -16 : 16)
    const currentSquare = this._epSquare + (this._turn === WHITE ? 16 : -16)
    const attackers = [currentSquare + 1, currentSquare - 1]

    if (
      this._board[startSquare] !== null ||
      this._board[this._epSquare] !== null ||
      this._board[currentSquare]?.color !== swapColor(this._turn) ||
      this._board[currentSquare]?.type !== PAWN
    ) {
      this._epSquare = EMPTY
      return
    }

    const canCapture = (square: number) =>
      !(square & 0x88) &&
      this._board[square]?.color === this._turn &&
      this._board[square]?.type === PAWN

    if (!attackers.some(canCapture)) {
      this._epSquare = EMPTY
    }
  }

  private _attacked(color: Color, square: number): boolean
  private _attacked(color: Color, square: number, verbose: false): boolean
  private _attacked(color: Color, square: number, verbose: true): Square[]
  private _attacked(color: Color, square: number, verbose?: boolean) {
    const attackers: Square[] = []
    for (let i = Ox88.a8; i <= Ox88.h1; i++) {
      // did we run off the end of the board
      if (i & 0x88) {
        i += 7
        continue
      }

      // if empty square or wrong color
      if (this._board[i] === undefined || this._board[i].color !== color) {
        continue
      }

      const piece = this._board[i]
      const difference = i - square

      // skip - to/from square are the same
      if (difference === 0) {
        continue
      }

      const index = difference + 119

      if (ATTACKS[index] & PIECE_MASKS[piece.type]) {
        if (piece.type === PAWN) {
          if (
            (difference > 0 && piece.color === WHITE) ||
            (difference <= 0 && piece.color === BLACK)
          ) {
            if (!verbose) {
              return true
            } else {
              attackers.push(algebraic(i))
            }
          }
          continue
        }

        // if the piece is a knight or a king
        if (piece.type === 'n' || piece.type === 'k') {
          if (!verbose) {
            return true
          } else {
            attackers.push(algebraic(i))
            continue
          }
        }

        const offset = RAYS[index]
        let j = i + offset

        let blocked = false
        while (j !== square) {
          if (this._board[j] != null) {
            blocked = true
            break
          }
          j += offset
        }

        if (!blocked) {
          if (!verbose) {
            return true
          } else {
            attackers.push(algebraic(i))
            continue
          }
        }
      }
    }

    if (verbose) {
      return attackers
    } else {
      return false
    }
  }

  attackers(square: Square, attackedBy?: Color): Square[] {
    if (!attackedBy) {
      return this._attacked(this._turn, Ox88[square], true)
    } else {
      return this._attacked(attackedBy, Ox88[square], true)
    }
  }

  private _isKingAttacked(color: Color): boolean {
    const square = this._kings[color]
    return square === -1 ? false : this._attacked(swapColor(color), square)
  }

  isAttacked(square: Square, attackedBy: Color): boolean {
    return this._attacked(attackedBy, Ox88[square])
  }

  isCheck(): boolean {
    return this._isKingAttacked(this._turn)
  }

  inCheck(): boolean {
    return this.isCheck()
  }

  isCheckmate(): boolean {
    return this.isCheck() && this._moves().length === 0
  }

  isStalemate(): boolean {
    return !this.isCheck() && this._moves().length === 0
  }

  isInsufficientMaterial(): boolean {
    /*
     * k.b. vs k.b. (of opposite colors) with mate in 1:
     * 8/8/8/8/1b6/8/B1k5/K7 b - - 0 1
     *
     * k.b. vs k.n. with mate in 1:
     * 8/8/8/8/1n6/8/B7/K1k5 b - - 2 1
     */
    const pieces: Record<PieceSymbol, number> = {
      b: 0,
      n: 0,
      r: 0,
      q: 0,
      k: 0,
      p: 0,
    }
    const bishops = []
    let numPieces = 0
    let squareColor = 0

    for (let i = Ox88.a8; i <= Ox88.h1; i++) {
      squareColor = (squareColor + 1) % 2
      if (i & 0x88) {
        i += 7
        continue
      }

      const piece = this._board[i]
      if (piece) {
        pieces[piece.type] = piece.type in pieces ? pieces[piece.type] + 1 : 1
        if (piece.type === BISHOP) {
          bishops.push(squareColor)
        }
        numPieces++
      }
    }

    // k vs. k
    if (numPieces === 2) {
      return true
    } else if (
      // k vs. kn .... or .... k vs. kb
      numPieces === 3 &&
      (pieces[BISHOP] === 1 || pieces[KNIGHT] === 1)
    ) {
      return true
    } else if (numPieces === pieces[BISHOP] + 2) {
      // kb vs. kb where any number of bishops are all on the same color
      let sum = 0
      const len = bishops.length
      for (let i = 0; i < len; i++) {
        sum += bishops[i]
      }
      if (sum === 0 || sum === len) {
        return true
      }
    }

    return false
  }

  isThreefoldRepetition(): boolean {
    return this._getPositionCount(this.fen()) >= 3
  }

  isDrawByFiftyMoves(): boolean {
    return this._halfMoves >= 100 // 50 moves per side = 100 half moves
  }

  isDraw(): boolean {
    return (
      this.isDrawByFiftyMoves() ||
      this.isStalemate() ||
      this.isInsufficientMaterial() ||
      this.isThreefoldRepetition()
    )
  }

  isGameOver(): boolean {
    return this.isCheckmate() || this.isDraw()
  }

  moves(): string[]
  moves({ square }: { square: Square }): string[]
  moves({ piece }: { piece: PieceSymbol }): string[]

  moves({ square, piece }: { square: Square; piece: PieceSymbol }): string[]

  moves({ verbose, square }: { verbose: true; square?: Square }): Move[]
  moves({ verbose, square }: { verbose: false; square?: Square }): string[]
  moves({
    verbose,
    square,
  }: {
    verbose?: boolean
    square?: Square
  }): string[] | Move[]

  moves({ verbose, piece }: { verbose: true; piece?: PieceSymbol }): Move[]
  moves({ verbose, piece }: { verbose: false; piece?: PieceSymbol }): string[]
  moves({
    verbose,
    piece,
  }: {
    verbose?: boolean
    piece?: PieceSymbol
  }): string[] | Move[]

  moves({
    verbose,
    square,
    piece,
  }: {
    verbose: true
    square?: Square
    piece?: PieceSymbol
  }): Move[]
  moves({
    verbose,
    square,
    piece,
  }: {
    verbose: false
    square?: Square
    piece?: PieceSymbol
  }): string[]
  moves({
    verbose,
    square,
    piece,
  }: {
    verbose?: boolean
    square?: Square
    piece?: PieceSymbol
  }): string[] | Move[]

  moves({ square, piece }: { square?: Square; piece?: PieceSymbol }): Move[]

  moves({
    verbose = false,
    square = undefined,
    piece = undefined,
  }: { verbose?: boolean; square?: Square; piece?: PieceSymbol } = {}) {
    const moves = this._moves({ square, piece })

    if (verbose) {
      return moves.map((move) => new Move(this, move))
    } else {
      return moves.map((move) => this._moveToSan(move, moves))
    }
  }

  private _moves({
    legal = true,
    piece = undefined,
    square = undefined,
  }: {
    legal?: boolean
    piece?: PieceSymbol
    square?: Square
  } = {}): InternalMove[] {
    const forSquare = square ? (square.toLowerCase() as Square) : undefined
    const forPiece = piece?.toLowerCase()

    const moves: InternalMove[] = []
    const us = this._turn
    const them = swapColor(us)

    let firstSquare = Ox88.a8
    let lastSquare = Ox88.h1
    let singleSquare = false

    // are we generating moves for a single square?
    if (forSquare) {
      // illegal square, return empty moves
      if (!(forSquare in Ox88)) {
        return []
      } else {
        firstSquare = lastSquare = Ox88[forSquare]
        singleSquare = true
      }
    }

    for (let from = firstSquare; from <= lastSquare; from++) {
      // did we run off the end of the board
      if (from & 0x88) {
        from += 7
        continue
      }

      // empty square or opponent, skip
      if (!this._board[from] || this._board[from].color === them) {
        continue
      }
      const { type } = this._board[from]

      let to: number
      if (type === PAWN) {
        if (forPiece && forPiece !== type) continue

        // single square, non-capturing
        to = from + PAWN_OFFSETS[us][0]
        if (!this._board[to]) {
          addMove(moves, us, from, to, PAWN)

          // double square
          to = from + PAWN_OFFSETS[us][1]
          if (SECOND_RANK[us] === rank(from) && !this._board[to]) {
            addMove(moves, us, from, to, PAWN, undefined, BITS.BIG_PAWN)
          }
        }

        // pawn captures
        for (let j = 2; j < 4; j++) {
          to = from + PAWN_OFFSETS[us][j]
          if (to & 0x88) continue

          if (this._board[to]?.color === them) {
            addMove(
              moves,
              us,
              from,
              to,
              PAWN,
              this._board[to].type,
              BITS.CAPTURE,
            )
          } else if (to === this._epSquare) {
            addMove(moves, us, from, to, PAWN, PAWN, BITS.EP_CAPTURE)
          }
        }
      } else {
        if (forPiece && forPiece !== type) continue

        for (let j = 0, len = PIECE_OFFSETS[type].length; j < len; j++) {
          const offset = PIECE_OFFSETS[type][j]
          to = from

          while (true) {
            to += offset
            if (to & 0x88) break

            if (!this._board[to]) {
              addMove(moves, us, from, to, type)
            } else {
              // own color, stop loop
              if (this._board[to].color === us) break

              addMove(
                moves,
                us,
                from,
                to,
                type,
                this._board[to].type,
                BITS.CAPTURE,
              )
              break
            }

            /* break, if knight or king */
            if (type === KNIGHT || type === KING) break
          }
        }
      }
    }

    /*
     * check for castling if we're:
     *   a) generating all moves, or
     *   b) doing single square move generation on the king's square
     */

    if (forPiece === undefined || forPiece === KING) {
      if (!singleSquare || lastSquare === this._kings[us]) {
        // king-side castling
        if (this._castling[us] & BITS.KSIDE_CASTLE) {
          const castlingFrom = this._kings[us]
          const castlingTo = castlingFrom + 2

          if (
            !this._board[castlingFrom + 1] &&
            !this._board[castlingTo] &&
            !this._attacked(them, this._kings[us]) &&
            !this._attacked(them, castlingFrom + 1) &&
            !this._attacked(them, castlingTo)
          ) {
            addMove(
              moves,
              us,
              this._kings[us],
              castlingTo,
              KING,
              undefined,
              BITS.KSIDE_CASTLE,
            )
          }
        }

        // queen-side castling
        if (this._castling[us] & BITS.QSIDE_CASTLE) {
          const castlingFrom = this._kings[us]
          const castlingTo = castlingFrom - 2

          if (
            !this._board[castlingFrom - 1] &&
            !this._board[castlingFrom - 2] &&
            !this._board[castlingFrom - 3] &&
            !this._attacked(them, this._kings[us]) &&
            !this._attacked(them, castlingFrom - 1) &&
            !this._attacked(them, castlingTo)
          ) {
            addMove(
              moves,
              us,
              this._kings[us],
              castlingTo,
              KING,
              undefined,
              BITS.QSIDE_CASTLE,
            )
          }
        }
      }
    }

    /*
     * return all pseudo-legal moves (this includes moves that allow the king
     * to be captured)
     */
    if (!legal || this._kings[us] === -1) {
      return moves
    }

    // filter out illegal moves
    const legalMoves = []

    for (let i = 0, len = moves.length; i < len; i++) {
      this._makeMove(moves[i])
      if (!this._isKingAttacked(us)) {
        legalMoves.push(moves[i])
      }
      this._undoMove()
    }

    return legalMoves
  }

  move(
    move: string | { from: string; to: string; promotion?: string },
    { strict = false }: { strict?: boolean } = {},
  ): Move {
    /*
     * The move function can be called with in the following parameters:
     *
     * .move('Nxb7')       <- argument is a case-sensitive SAN string
     *
     * .move({ from: 'h7', <- argument is a move object
     *         to :'h8',
     *         promotion: 'q' })
     *
     *
     * An optional strict argument may be supplied to tell chess.js to
     * strictly follow the SAN specification.
     */

    let moveObj = null

    if (typeof move === 'string') {
      moveObj = this._moveFromSan(move, strict)
    } else if (typeof move === 'object') {
      const moves = this._moves()

      // convert the pretty move object to an ugly move object
      for (let i = 0, len = moves.length; i < len; i++) {
        if (
          move.from === algebraic(moves[i].from) &&
          move.to === algebraic(moves[i].to) &&
          (!('promotion' in moves[i]) || move.promotion === moves[i].promotion)
        ) {
          moveObj = moves[i]
          break
        }
      }
    }

    // failed to find move
    if (!moveObj) {
      if (typeof move === 'string') {
        throw new Error(`Invalid move: ${move}`)
      } else {
        throw new Error(`Invalid move: ${JSON.stringify(move)}`)
      }
    }

    /*
     * need to make a copy of move because we can't generate SAN after the move
     * is made
     */
    const prettyMove = new Move(this, moveObj)

    this._makeMove(moveObj)
    this._incPositionCount(prettyMove.after)
    return prettyMove
  }

  private _push(move: InternalMove) {
    this._history.push({
      move,
      kings: { b: this._kings.b, w: this._kings.w },
      turn: this._turn,
      castling: { b: this._castling.b, w: this._castling.w },
      epSquare: this._epSquare,
      halfMoves: this._halfMoves,
      moveNumber: this._moveNumber,
    })
  }

  private _makeMove(move: InternalMove) {
    const us = this._turn
    const them = swapColor(us)
    this._push(move)

    this._board[move.to] = this._board[move.from]
    delete this._board[move.from]

    // if ep capture, remove the captured pawn
    if (move.flags & BITS.EP_CAPTURE) {
      if (this._turn === BLACK) {
        delete this._board[move.to - 16]
      } else {
        delete this._board[move.to + 16]
      }
    }

    // if pawn promotion, replace with new piece
    if (move.promotion) {
      this._board[move.to] = { type: move.promotion, color: us }
    }

    // if we moved the king
    if (this._board[move.to].type === KING) {
      this._kings[us] = move.to

      // if we castled, move the rook next to the king
      if (move.flags & BITS.KSIDE_CASTLE) {
        const castlingTo = move.to - 1
        const castlingFrom = move.to + 1
        this._board[castlingTo] = this._board[castlingFrom]
        delete this._board[castlingFrom]
      } else if (move.flags & BITS.QSIDE_CASTLE) {
        const castlingTo = move.to + 1
        const castlingFrom = move.to - 2
        this._board[castlingTo] = this._board[castlingFrom]
        delete this._board[castlingFrom]
      }

      // turn off castling
      this._castling[us] = 0
    }

    // turn off castling if we move a rook
    if (this._castling[us]) {
      for (let i = 0, len = ROOKS[us].length; i < len; i++) {
        if (
          move.from === ROOKS[us][i].square &&
          this._castling[us] & ROOKS[us][i].flag
        ) {
          this._castling[us] ^= ROOKS[us][i].flag
          break
        }
      }
    }

    // turn off castling if we capture a rook
    if (this._castling[them]) {
      for (let i = 0, len = ROOKS[them].length; i < len; i++) {
        if (
          move.to === ROOKS[them][i].square &&
          this._castling[them] & ROOKS[them][i].flag
        ) {
          this._castling[them] ^= ROOKS[them][i].flag
          break
        }
      }
    }

    // if big pawn move, update the en passant square
    if (move.flags & BITS.BIG_PAWN) {
      if (us === BLACK) {
        this._epSquare = move.to - 16
      } else {
        this._epSquare = move.to + 16
      }
    } else {
      this._epSquare = EMPTY
    }

    // reset the 50 move counter if a pawn is moved or a piece is captured
    if (move.piece === PAWN) {
      this._halfMoves = 0
    } else if (move.flags & (BITS.CAPTURE | BITS.EP_CAPTURE)) {
      this._halfMoves = 0
    } else {
      this._halfMoves++
    }

    if (us === BLACK) {
      this._moveNumber++
    }

    this._turn = them
  }

  undo(): Move | null {
    const move = this._undoMove()
    if (move) {
      const prettyMove = new Move(this, move)
      this._decPositionCount(prettyMove.after)
      return prettyMove
    }
    return null
  }

  private _undoMove(): InternalMove | null {
    const old = this._history.pop()
    if (old === undefined) {
      return null
    }

    const move = old.move

    this._kings = old.kings
    this._turn = old.turn
    this._castling = old.castling
    this._epSquare = old.epSquare
    this._halfMoves = old.halfMoves
    this._moveNumber = old.moveNumber

    const us = this._turn
    const them = swapColor(us)

    this._board[move.from] = this._board[move.to]
    this._board[move.from].type = move.piece // to undo any promotions
    delete this._board[move.to]

    if (move.captured) {
      if (move.flags & BITS.EP_CAPTURE) {
        // en passant capture
        let index: number
        if (us === BLACK) {
          index = move.to - 16
        } else {
          index = move.to + 16
        }
        this._board[index] = { type: PAWN, color: them }
      } else {
        // regular capture
        this._board[move.to] = { type: move.captured, color: them }
      }
    }

    if (move.flags & (BITS.KSIDE_CASTLE | BITS.QSIDE_CASTLE)) {
      let castlingTo: number, castlingFrom: number
      if (move.flags & BITS.KSIDE_CASTLE) {
        castlingTo = move.to + 1
        castlingFrom = move.to - 1
      } else {
        castlingTo = move.to - 2
        castlingFrom = move.to + 1
      }

      this._board[castlingTo] = this._board[castlingFrom]
      delete this._board[castlingFrom]
    }

    return move
  }

  pgn({
    newline = '\n',
    maxWidth = 0,
  }: { newline?: string; maxWidth?: number } = {}): string {
    /*
     * using the specification from http://www.chessclub.com/help/PGN-spec
     * example for html usage: .pgn({ max_width: 72, newline_char: "<br />" })
     */

    const result: string[] = []
    let headerExists = false

    /* add the PGN header information */
    for (const i in this._header) {
      /*
       * TODO: order of enumerated properties in header object is not
       * guaranteed, see ECMA-262 spec (section 12.6.4)
       *
       * By using HEADER_TEMPLATE, the order of tags should be preserved; we
       * do have to check for null placeholders, though, and omit them
       */
      const headerTag = this._header[i]
      if (headerTag) result.push(`[${i} "${this._header[i]}"]` + newline)
      headerExists = true
    }

    if (headerExists && this._history.length) {
      result.push(newline)
    }

    const appendComment = (moveString: string) => {
      const comment = this._comments[this.fen()]
      if (typeof comment !== 'undefined') {
        const delimiter = moveString.length > 0 ? ' ' : ''
        moveString = `${moveString}${delimiter}{${comment}}`
      }
      return moveString
    }

    // pop all of history onto reversed_history
    const reversedHistory = []
    while (this._history.length > 0) {
      reversedHistory.push(this._undoMove())
    }

    const moves = []
    let moveString = ''

    // special case of a commented starting position with no moves
    if (reversedHistory.length === 0) {
      moves.push(appendComment(''))
    }

    // build the list of moves.  a move_string looks like: "3. e3 e6"
    while (reversedHistory.length > 0) {
      moveString = appendComment(moveString)
      const move = reversedHistory.pop()

      // make TypeScript stop complaining about move being undefined
      if (!move) {
        break
      }

      // if the position started with black to move, start PGN with #. ...
      if (!this._history.length && move.color === 'b') {
        const prefix = `${this._moveNumber}. ...`
        // is there a comment preceding the first move?
        moveString = moveString ? `${moveString} ${prefix}` : prefix
      } else if (move.color === 'w') {
        // store the previous generated move_string if we have one
        if (moveString.length) {
          moves.push(moveString)
        }
        moveString = this._moveNumber + '.'
      }

      moveString =
        moveString + ' ' + this._moveToSan(move, this._moves({ legal: true }))
      this._makeMove(move)
    }

    // are there any other leftover moves?
    if (moveString.length) {
      moves.push(appendComment(moveString))
    }

    // is there a result? (there ALWAYS has to be a result according to spec; see Seven Tag Roster)
    moves.push(this._header.Result || '*')

    /*
     * history should be back to what it was before we started generating PGN,
     * so join together moves
     */
    if (maxWidth === 0) {
      return result.join('') + moves.join(' ')
    }

    // TODO (jah): huh?
    const strip = function () {
      if (result.length > 0 && result[result.length - 1] === ' ') {
        result.pop()
        return true
      }
      return false
    }

    // NB: this does not preserve comment whitespace.
    const wrapComment = function (width: number, move: string) {
      for (const token of move.split(' ')) {
        if (!token) {
          continue
        }
        if (width + token.length > maxWidth) {
          while (strip()) {
            width--
          }
          result.push(newline)
          width = 0
        }
        result.push(token)
        width += token.length
        result.push(' ')
        width++
      }
      if (strip()) {
        width--
      }
      return width
    }

    // wrap the PGN output at max_width
    let currentWidth = 0
    for (let i = 0; i < moves.length; i++) {
      if (currentWidth + moves[i].length > maxWidth) {
        if (moves[i].includes('{')) {
          currentWidth = wrapComment(currentWidth, moves[i])
          continue
        }
      }
      // if the current move will push past max_width
      if (currentWidth + moves[i].length > maxWidth && i !== 0) {
        // don't end the line with whitespace
        if (result[result.length - 1] === ' ') {
          result.pop()
        }

        result.push(newline)
        currentWidth = 0
      } else if (i !== 0) {
        result.push(' ')
        currentWidth++
      }
      result.push(moves[i])
      currentWidth += moves[i].length
    }

    return result.join('')
  }

  /**
   * @deprecated Use `setHeader` and `getHeaders` instead. This method will return null header tags (which is not what you want)
   */
  header(...args: string[]): Record<string, string | null> {
    for (let i = 0; i < args.length; i += 2) {
      if (typeof args[i] === 'string' && typeof args[i + 1] === 'string') {
        this._header[args[i]] = args[i + 1]
      }
    }
    return this._header
  }

  // TODO: value validation per spec
  setHeader(key: string, value: string): Record<string, string> {
    this._header[key] = value ?? SEVEN_TAG_ROSTER[key] ?? null
    return this.getHeaders()
  }

  removeHeader(key: string): boolean {
    if (key in this._header) {
      this._header[key] = SEVEN_TAG_ROSTER[key] || null
      return true
    }
    return false
  }

  // return only non-null headers (omit placemarker nulls)
  getHeaders(): Record<string, string> {
    const nonNullHeaders: Record<string, string> = {}
    for (const [key, value] of Object.entries(this._header)) {
      if (value !== null) {
        nonNullHeaders[key] = value
      }
    }
    return nonNullHeaders
  }

  loadPgn(
    pgn: string,
    {
      strict = false,
      newlineChar = '\r?\n',
    }: { strict?: boolean; newlineChar?: string } = {},
  ) {
    function mask(str: string): string {
      return str.replace(/\\/g, '\\')
    }

    // If newlineChar is not the default, replace all instances with \n
    if (newlineChar !== '\r?\n') {
      pgn = pgn.replace(new RegExp(mask(newlineChar), 'g'), '\n')
    }

    const parsedPgn = parse(pgn)

    // Put the board in the starting position
    this.reset()

    // parse PGN header
    const headers = parsedPgn.headers
    let fen = ''

    for (const key in headers) {
      // check to see user is including fen (possibly with wrong tag case)
      if (key.toLowerCase() === 'fen') {
        fen = headers[key]
      }

      this.header(key, headers[key])
    }

    /*
     * the permissive parser should attempt to load a fen tag, even if it's the
     * wrong case and doesn't include a corresponding [SetUp "1"] tag
     */
    if (!strict) {
      if (fen) {
        this.load(fen, { preserveHeaders: true })
      }
    } else {
      /*
       * strict parser - load the starting position indicated by [Setup '1']
       * and [FEN position]
       */
      if (headers['SetUp'] === '1') {
        if (!('FEN' in headers)) {
          throw new Error(
            'Invalid PGN: FEN tag must be supplied with SetUp tag',
          )
        }
        // don't clear the headers when loading
        this.load(headers['FEN'], { preserveHeaders: true })
      }
    }

    let node = parsedPgn.root

    while (node) {
      if (node.move) {
        const move = this._moveFromSan(node.move, strict)

        if (move == null) {
          throw new Error(`Invalid move in PGN: ${node.move}`)
        } else {
          this._makeMove(move)
          this._incPositionCount(this.fen())
        }
      }

<<<<<<< HEAD
    /* delete numeric annotation glyphs */
    ms = ms.replace(/\$\d+/g, '')

    // trim and get array of moves
    let moves = ms.trim().split(new RegExp(/\s+/))

    // delete empty entries
    moves = moves.filter((move) => move !== '')

    let result = ''
    for (let halfMove = 0; halfMove < moves.length; halfMove++) {
      const comment = decodeComment(moves[halfMove])
      if (comment !== undefined) {
        this._comments[this.fen()] = comment
        continue
      }

      const suffixMatch = moves[halfMove].match(/(!!|\?\?|!\?|\?!|!|\?)$/)
      const suffix = suffixMatch ? suffixMatch[1] : ''
      const san = suffix
        ? moves[halfMove].slice(0, -suffix.length)
        : moves[halfMove]

      const move = this._moveFromSan(san, strict)

      if (move == null) {
        if (TERMINATION_MARKERS.indexOf(moves[halfMove]) > -1) {
          result = moves[halfMove]
        } else {
          throw new Error(`Invalid move in PGN: ${moves[halfMove]}`)
        }
      } else {
        result = ''
        this._makeMove(move)
        this._incPositionCount(this.fen())

        if (suffix) {
          this._suffixes[this.fen()] = suffix
        }
      }
=======
      if (node.comment !== undefined) {
        this._comments[this.fen()] = node.comment
      }

      node = node.variations[0]
>>>>>>> 2987218b
    }

    /*
     * Per section 8.2.6 of the PGN spec, the Result tag pair must match match
     * the termination marker. Only do this when headers are present, but the
     * result tag is missing
     */

    const result = parsedPgn.result
    if (
      result &&
      Object.keys(this._header).length &&
      this._header['Result'] !== result
    ) {
      this.setHeader('Result', result)
    }
  }

  /*
   * Convert a move from 0x88 coordinates to Standard Algebraic Notation
   * (SAN)
   *
   * @param {boolean} strict Use the strict SAN parser. It will throw errors
   * on overly disambiguated moves (see below):
   *
   * r1bqkbnr/ppp2ppp/2n5/1B1pP3/4P3/8/PPPP2PP/RNBQK1NR b KQkq - 2 4
   * 4. ... Nge7 is overly disambiguated because the knight on c6 is pinned
   * 4. ... Ne7 is technically the valid SAN
   */

  private _moveToSan(move: InternalMove, moves: InternalMove[]): string {
    let output = ''

    if (move.flags & BITS.KSIDE_CASTLE) {
      output = 'O-O'
    } else if (move.flags & BITS.QSIDE_CASTLE) {
      output = 'O-O-O'
    } else {
      if (move.piece !== PAWN) {
        const disambiguator = getDisambiguator(move, moves)
        output += move.piece.toUpperCase() + disambiguator
      }

      if (move.flags & (BITS.CAPTURE | BITS.EP_CAPTURE)) {
        if (move.piece === PAWN) {
          output += algebraic(move.from)[0]
        }
        output += 'x'
      }

      output += algebraic(move.to)

      if (move.promotion) {
        output += '=' + move.promotion.toUpperCase()
      }
    }

    this._makeMove(move)
    if (this.isCheck()) {
      if (this.isCheckmate()) {
        output += '#'
      } else {
        output += '+'
      }
    }
    this._undoMove()

    return output
  }

  // convert a move from Standard Algebraic Notation (SAN) to 0x88 coordinates
  private _moveFromSan(move: string, strict = false): InternalMove | null {
    // strip off any move decorations: e.g Nf3+?! becomes Nf3
    const cleanMove = strippedSan(move)

    let pieceType = inferPieceType(cleanMove)
    let moves = this._moves({ legal: true, piece: pieceType })

    // strict parser
    for (let i = 0, len = moves.length; i < len; i++) {
      if (cleanMove === strippedSan(this._moveToSan(moves[i], moves))) {
        return moves[i]
      }
    }

    // the strict parser failed
    if (strict) {
      return null
    }

    let piece = undefined
    let matches = undefined
    let from = undefined
    let to = undefined
    let promotion = undefined

    /*
     * The default permissive (non-strict) parser allows the user to parse
     * non-standard chess notations. This parser is only run after the strict
     * Standard Algebraic Notation (SAN) parser has failed.
     *
     * When running the permissive parser, we'll run a regex to grab the piece, the
     * to/from square, and an optional promotion piece. This regex will
     * parse common non-standard notation like: Pe2-e4, Rc1c4, Qf3xf7,
     * f7f8q, b1c3
     *
     * NOTE: Some positions and moves may be ambiguous when using the permissive
     * parser. For example, in this position: 6k1/8/8/B7/8/8/8/BN4K1 w - - 0 1,
     * the move b1c3 may be interpreted as Nc3 or B1c3 (a disambiguated bishop
     * move). In these cases, the permissive parser will default to the most
     * basic interpretation (which is b1c3 parsing to Nc3).
     */

    let overlyDisambiguated = false

    matches = cleanMove.match(
      /([pnbrqkPNBRQK])?([a-h][1-8])x?-?([a-h][1-8])([qrbnQRBN])?/,
      //     piece         from              to       promotion
    )

    if (matches) {
      piece = matches[1]
      from = matches[2] as Square
      to = matches[3] as Square
      promotion = matches[4]

      if (from.length == 1) {
        overlyDisambiguated = true
      }
    } else {
      /*
       * The [a-h]?[1-8]? portion of the regex below handles moves that may be
       * overly disambiguated (e.g. Nge7 is unnecessary and non-standard when
       * there is one legal knight move to e7). In this case, the value of
       * 'from' variable will be a rank or file, not a square.
       */

      matches = cleanMove.match(
        /([pnbrqkPNBRQK])?([a-h]?[1-8]?)x?-?([a-h][1-8])([qrbnQRBN])?/,
      )

      if (matches) {
        piece = matches[1]
        from = matches[2] as Square
        to = matches[3] as Square
        promotion = matches[4]

        if (from.length == 1) {
          overlyDisambiguated = true
        }
      }
    }

    pieceType = inferPieceType(cleanMove)
    moves = this._moves({
      legal: true,
      piece: piece ? (piece as PieceSymbol) : pieceType,
    })

    if (!to) {
      return null
    }

    for (let i = 0, len = moves.length; i < len; i++) {
      if (!from) {
        // if there is no from square, it could be just 'x' missing from a capture
        if (
          cleanMove ===
          strippedSan(this._moveToSan(moves[i], moves)).replace('x', '')
        ) {
          return moves[i]
        }
        // hand-compare move properties with the results from our permissive regex
      } else if (
        (!piece || piece.toLowerCase() == moves[i].piece) &&
        Ox88[from] == moves[i].from &&
        Ox88[to] == moves[i].to &&
        (!promotion || promotion.toLowerCase() == moves[i].promotion)
      ) {
        return moves[i]
      } else if (overlyDisambiguated) {
        /*
         * SPECIAL CASE: we parsed a move string that may have an unneeded
         * rank/file disambiguator (e.g. Nge7).  The 'from' variable will
         */

        const square = algebraic(moves[i].from)
        if (
          (!piece || piece.toLowerCase() == moves[i].piece) &&
          Ox88[to] == moves[i].to &&
          (from == square[0] || from == square[1]) &&
          (!promotion || promotion.toLowerCase() == moves[i].promotion)
        ) {
          return moves[i]
        }
      }
    }

    return null
  }

  ascii(): string {
    let s = '   +------------------------+\n'
    for (let i = Ox88.a8; i <= Ox88.h1; i++) {
      // display the rank
      if (file(i) === 0) {
        s += ' ' + '87654321'[rank(i)] + ' |'
      }

      if (this._board[i]) {
        const piece = this._board[i].type
        const color = this._board[i].color
        const symbol =
          color === WHITE ? piece.toUpperCase() : piece.toLowerCase()
        s += ' ' + symbol + ' '
      } else {
        s += ' . '
      }

      if ((i + 1) & 0x88) {
        s += '|\n'
        i += 8
      }
    }
    s += '   +------------------------+\n'
    s += '     a  b  c  d  e  f  g  h'

    return s
  }

  perft(depth: number): number {
    const moves = this._moves({ legal: false })
    let nodes = 0
    const color = this._turn

    for (let i = 0, len = moves.length; i < len; i++) {
      this._makeMove(moves[i])
      if (!this._isKingAttacked(color)) {
        if (depth - 1 > 0) {
          nodes += this.perft(depth - 1)
        } else {
          nodes++
        }
      }
      this._undoMove()
    }

    return nodes
  }

  turn(): Color {
    return this._turn
  }

  board(): ({ square: Square; type: PieceSymbol; color: Color } | null)[][] {
    const output = []
    let row = []

    for (let i = Ox88.a8; i <= Ox88.h1; i++) {
      if (this._board[i] == null) {
        row.push(null)
      } else {
        row.push({
          square: algebraic(i),
          type: this._board[i].type,
          color: this._board[i].color,
        })
      }
      if ((i + 1) & 0x88) {
        output.push(row)
        row = []
        i += 8
      }
    }

    return output
  }

  squareColor(square: Square): 'light' | 'dark' | null {
    if (square in Ox88) {
      const sq = Ox88[square]
      return (rank(sq) + file(sq)) % 2 === 0 ? 'light' : 'dark'
    }

    return null
  }

  history(): string[]
  history({ verbose }: { verbose: true }): Move[]
  history({ verbose }: { verbose: false }): string[]
  history({ verbose }: { verbose: boolean }): string[] | Move[]
  history({ verbose = false }: { verbose?: boolean } = {}) {
    const reversedHistory = []
    const moveHistory = []

    while (this._history.length > 0) {
      reversedHistory.push(this._undoMove())
    }

    while (true) {
      const move = reversedHistory.pop()
      if (!move) {
        break
      }

      if (verbose) {
        moveHistory.push(new Move(this, move))
      } else {
        moveHistory.push(this._moveToSan(move, this._moves()))
      }
      this._makeMove(move)
    }

    return moveHistory
  }

  /*
   * Keeps track of position occurrence counts for the purpose of repetition
   * checking. All three methods (`_inc`, `_dec`, and `_get`) trim the
   * irrelevent information from the fen, initialising new positions, and
   * removing old positions from the record if their counts are reduced to 0.
   */
  private _getPositionCount(fen: string): number {
    const trimmedFen = trimFen(fen)
    return this._positionCount[trimmedFen] || 0
  }

  private _incPositionCount(fen: string) {
    const trimmedFen = trimFen(fen)
    if (this._positionCount[trimmedFen] === undefined) {
      this._positionCount[trimmedFen] = 0
    }
    this._positionCount[trimmedFen] += 1
  }

  private _decPositionCount(fen: string) {
    const trimmedFen = trimFen(fen)
    if (this._positionCount[trimmedFen] === 1) {
      delete this._positionCount[trimmedFen]
    } else {
      this._positionCount[trimmedFen] -= 1
    }
  }

  private _pruneComments() {
    const reversedHistory = []
    const currentComments: Record<string, string> = {}

    const copyComment = (fen: string) => {
      if (fen in this._comments) {
        currentComments[fen] = this._comments[fen]
      }
    }

    while (this._history.length > 0) {
      reversedHistory.push(this._undoMove())
    }

    copyComment(this.fen())

    while (true) {
      const move = reversedHistory.pop()
      if (!move) {
        break
      }
      this._makeMove(move)
      copyComment(this.fen())
    }
    this._comments = currentComments
  }

  getComment(): string {
    return this._comments[this.fen()]
  }

  setComment(comment: string) {
    this._comments[this.fen()] = comment.replace('{', '[').replace('}', ']')
  }

  /**
   * @deprecated Renamed to `removeComment` for consistency
   */
  deleteComment(): string {
    return this.removeComment()
  }

  removeComment(): string {
    const comment = this._comments[this.fen()]
    delete this._comments[this.fen()]
    return comment
  }

  getComments(): Array<{
    fen: string
    comment: string
    suffix?: string
  }> {
    this._pruneComments()
    return Object.entries(this._comments).map(([fen, comment]) => ({
      fen,
      comment,
      ...(this._suffixes[fen] ? { suffix: this._suffixes[fen] } : {}),
    }))
  }

  /**
   * @deprecated Renamed to `removeComments` for consistency
   */
  deleteComments(): { fen: string; comment: string }[] {
    return this.removeComments()
  }

  removeComments(): { fen: string; comment: string }[] {
    this._pruneComments()
    return Object.keys(this._comments).map((fen) => {
      const comment = this._comments[fen]
      delete this._comments[fen]
      return { fen: fen, comment: comment }
    })
  }

  setCastlingRights(
    color: Color,
    rights: Partial<Record<typeof KING | typeof QUEEN, boolean>>,
  ): boolean {
    for (const side of [KING, QUEEN] as const) {
      if (rights[side] !== undefined) {
        if (rights[side]) {
          this._castling[color] |= SIDES[side]
        } else {
          this._castling[color] &= ~SIDES[side]
        }
      }
    }

    this._updateCastlingRights()
    const result = this.getCastlingRights(color)

    return (
      (rights[KING] === undefined || rights[KING] === result[KING]) &&
      (rights[QUEEN] === undefined || rights[QUEEN] === result[QUEEN])
    )
  }

  getCastlingRights(color: Color): { [KING]: boolean; [QUEEN]: boolean } {
    return {
      [KING]: (this._castling[color] & SIDES[KING]) !== 0,
      [QUEEN]: (this._castling[color] & SIDES[QUEEN]) !== 0,
    }
  }

  moveNumber(): number {
    return this._moveNumber
  }
}<|MERGE_RESOLUTION|>--- conflicted
+++ resolved
@@ -2028,55 +2028,46 @@
         }
       }
 
-<<<<<<< HEAD
-    /* delete numeric annotation glyphs */
-    ms = ms.replace(/\$\d+/g, '')
-
-    // trim and get array of moves
-    let moves = ms.trim().split(new RegExp(/\s+/))
-
-    // delete empty entries
-    moves = moves.filter((move) => move !== '')
-
-    let result = ''
-    for (let halfMove = 0; halfMove < moves.length; halfMove++) {
-      const comment = decodeComment(moves[halfMove])
-      if (comment !== undefined) {
-        this._comments[this.fen()] = comment
-        continue
-      }
-
-      const suffixMatch = moves[halfMove].match(/(!!|\?\?|!\?|\?!|!|\?)$/)
-      const suffix = suffixMatch ? suffixMatch[1] : ''
-      const san = suffix
-        ? moves[halfMove].slice(0, -suffix.length)
-        : moves[halfMove]
-
-      const move = this._moveFromSan(san, strict)
-
-      if (move == null) {
-        if (TERMINATION_MARKERS.indexOf(moves[halfMove]) > -1) {
-          result = moves[halfMove]
-        } else {
-          throw new Error(`Invalid move in PGN: ${moves[halfMove]}`)
-        }
-      } else {
-        result = ''
-        this._makeMove(move)
-        this._incPositionCount(this.fen())
-
-        if (suffix) {
-          this._suffixes[this.fen()] = suffix
-        }
-      }
-=======
-      if (node.comment !== undefined) {
-        this._comments[this.fen()] = node.comment
-      }
-
-      node = node.variations[0]
->>>>>>> 2987218b
-    }
+
+/* delete numeric annotation glyphs */
+ms = ms.replace(/\$\d+/g, '')
+
+// master now parses PGN into a node tree; assume `root` is that parsed tree:
+const root = parsePgnToNodeTree(ms, { newlineChar, strict })
+let node = root.variations[0]
+let result = ''
+
+while (node) {
+  // 1) comments
+  if (node.comment !== undefined) {
+    this._comments[this.fen()] = node.comment
+  }
+
+  // 2) your suffix annotation logic
+  const suffixMatch = node.san.match(/(!!|\?\?|!\?|\?!|!|\?)$/)
+  const suffix      = suffixMatch ? suffixMatch[1] : ''
+  const san         = suffix
+    ? node.san.slice(0, -suffix.length)
+    : node.san
+
+  // 3) apply the move stripped of its suffix
+  const move = this._moveFromSan(san, strict)
+  if (move) {
+    this._makeMove(move)
+    this._incPositionCount(this.fen())
+    if (suffix) {
+      this._suffixes[this.fen()] = suffix
+    }
+    result = ''
+  } else if (TERMINATION_MARKERS.includes(node.san)) {
+    result = node.san
+  } else {
+    throw new Error(`Invalid move in PGN: ${node.san}`)
+  }
+
+  // 4) descend into the main line
+  node = node.variations[0]
+}
 
     /*
      * Per section 8.2.6 of the PGN spec, the Result tag pair must match match
