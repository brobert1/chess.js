--- conflicted
+++ resolved
@@ -537,8 +537,7 @@
      fen: 'rnbqk2r/pp1p1ppp/4pn2/1N6/1bP5/2N5/PP2PPPP/R1BQKB1R b KQkq - 2 6',
      expect: true},
     {pgn: ['1. e4 Qxd7 1/2-1/2'],
-<<<<<<< HEAD
-      expect: false},
+     expect: false},
     {pgn: ['1. e4!! e5?! 2. d4?? d5!?'],
      fen: 'rnbqkbnr/ppp2ppp/8/3pp3/3PP3/8/PPP2PPP/RNBQKBNR w KQkq d6 0 3',
      expect: true},
@@ -546,8 +545,7 @@
      expect: false},
     {pgn: ['1.e4 e6 2.d4 d5 3.exd5 c6?? 4.dxe6 Nf6?! 5.exf7+!! Kd7!? 6.Nf3 Bd6 7.f8=N+!! Qxf8'],
      fen: 'rnb2q1r/pp1k2pp/2pb1n2/8/3P4/5N2/PPP2PPP/RNBQKB1R w KQ - 0 8',
-=======
-     expect: false},
+     expect: true},
     {pgn: ['1. e4 ( 1. d4 { Queen\'s pawn } d5 ( 1... Nf6 ) ) e5'],
      fen: 'rnbqkbnr/pppp1ppp/8/4p3/4P3/8/PPPP1PPP/RNBQKBNR w KQkq e6 0 2',
      expect: true
@@ -561,7 +559,6 @@
       'Nf6 21. Qh3 Bc6 22. Kg1 Qb8 23. Qg3 Nh5 24. Qf2 Bf6 25. Be2 Bxd4',
       '26. Rxd4 Nf6 27. g3) 18. f5 e5'],
      fen: '3q1rk1/1b1rbp1p/p2p1np1/1p2pP2/3BP3/P1NB3Q/1PP3PP/4RR1K w - - 0 19',
->>>>>>> 04eb2c69
      expect: true}
   ];
 
@@ -570,7 +567,6 @@
   tests.forEach(function(t, i) {
     newline_chars.forEach(function(newline, j) {
       it(i + String.fromCharCode(97 + j), function() {
-
         var result = chess.load_pgn(t.pgn.join(newline), { newline_char: newline });
         var should_pass = t.expect;
 
