/*
 * Copyright (c) 2020, Jeff Hlywa (jhlywa@gmail.com)
 * All rights reserved.
 *
 * Redistribution and use in source and binary forms, with or without
 * modification, are permitted provided that the following conditions are met:
 *
 * 1. Redistributions of source code must retain the above copyright notice,
 *    this list of conditions and the following disclaimer.
 * 2. Redistributions in binary form must reproduce the above copyright notice,
 *    this list of conditions and the following disclaimer in the documentation
 *    and/or other materials provided with the distribution.
 *
 * THIS SOFTWARE IS PROVIDED BY THE COPYRIGHT HOLDERS AND CONTRIBUTORS "AS IS"
 * AND ANY EXPRESS OR IMPLIED WARRANTIES, INCLUDING, BUT NOT LIMITED TO, THE
 * IMPLIED WARRANTIES OF MERCHANTABILITY AND FITNESS FOR A PARTICULAR PURPOSE
 * ARE DISCLAIMED. IN NO EVENT SHALL THE COPYRIGHT OWNER OR CONTRIBUTORS BE
 * LIABLE FOR ANY DIRECT, INDIRECT, INCIDENTAL, SPECIAL, EXEMPLARY, OR
 * CONSEQUENTIAL DAMAGES (INCLUDING, BUT NOT LIMITED TO, PROCUREMENT OF
 * SUBSTITUTE GOODS OR SERVICES; LOSS OF USE, DATA, OR PROFITS; OR BUSINESS
 * INTERRUPTION) HOWEVER CAUSED AND ON ANY THEORY OF LIABILITY, WHETHER IN
 * CONTRACT, STRICT LIABILITY, OR TORT (INCLUDING NEGLIGENCE OR OTHERWISE)
 * ARISING IN ANY WAY OUT OF THE USE OF THIS SOFTWARE, EVEN IF ADVISED OF THE
 * POSSIBILITY OF SUCH DAMAGE.
 *
 *----------------------------------------------------------------------------*/

var Chess = function(fen) {
  var BLACK = 'b'
  var WHITE = 'w'

  var EMPTY = -1

  var PAWN = 'p'
  var KNIGHT = 'n'
  var BISHOP = 'b'
  var ROOK = 'r'
  var QUEEN = 'q'
  var KING = 'k'

  var SYMBOLS = 'pnbrqkPNBRQK'

  var DEFAULT_POSITION =
    'rnbqkbnr/pppppppp/8/8/8/8/PPPPPPPP/RNBQKBNR w KQkq - 0 1'

  var POSSIBLE_RESULTS = ['1-0', '0-1', '1/2-1/2', '*']

  var PAWN_OFFSETS = {
    b: [16, 32, 17, 15],
    w: [-16, -32, -17, -15]
  }

  var PIECE_OFFSETS = {
    n: [-18, -33, -31, -14, 18, 33, 31, 14],
    b: [-17, -15, 17, 15],
    r: [-16, 1, 16, -1],
    q: [-17, -16, -15, 1, 17, 16, 15, -1],
    k: [-17, -16, -15, 1, 17, 16, 15, -1]
  }

  // prettier-ignore
  var ATTACKS = [
    20, 0, 0, 0, 0, 0, 0, 24,  0, 0, 0, 0, 0, 0,20, 0,
     0,20, 0, 0, 0, 0, 0, 24,  0, 0, 0, 0, 0,20, 0, 0,
     0, 0,20, 0, 0, 0, 0, 24,  0, 0, 0, 0,20, 0, 0, 0,
     0, 0, 0,20, 0, 0, 0, 24,  0, 0, 0,20, 0, 0, 0, 0,
     0, 0, 0, 0,20, 0, 0, 24,  0, 0,20, 0, 0, 0, 0, 0,
     0, 0, 0, 0, 0,20, 2, 24,  2,20, 0, 0, 0, 0, 0, 0,
     0, 0, 0, 0, 0, 2,53, 56, 53, 2, 0, 0, 0, 0, 0, 0,
    24,24,24,24,24,24,56,  0, 56,24,24,24,24,24,24, 0,
     0, 0, 0, 0, 0, 2,53, 56, 53, 2, 0, 0, 0, 0, 0, 0,
     0, 0, 0, 0, 0,20, 2, 24,  2,20, 0, 0, 0, 0, 0, 0,
     0, 0, 0, 0,20, 0, 0, 24,  0, 0,20, 0, 0, 0, 0, 0,
     0, 0, 0,20, 0, 0, 0, 24,  0, 0, 0,20, 0, 0, 0, 0,
     0, 0,20, 0, 0, 0, 0, 24,  0, 0, 0, 0,20, 0, 0, 0,
     0,20, 0, 0, 0, 0, 0, 24,  0, 0, 0, 0, 0,20, 0, 0,
    20, 0, 0, 0, 0, 0, 0, 24,  0, 0, 0, 0, 0, 0,20
  ];

  // prettier-ignore
  var RAYS = [
     17,  0,  0,  0,  0,  0,  0, 16,  0,  0,  0,  0,  0,  0, 15, 0,
      0, 17,  0,  0,  0,  0,  0, 16,  0,  0,  0,  0,  0, 15,  0, 0,
      0,  0, 17,  0,  0,  0,  0, 16,  0,  0,  0,  0, 15,  0,  0, 0,
      0,  0,  0, 17,  0,  0,  0, 16,  0,  0,  0, 15,  0,  0,  0, 0,
      0,  0,  0,  0, 17,  0,  0, 16,  0,  0, 15,  0,  0,  0,  0, 0,
      0,  0,  0,  0,  0, 17,  0, 16,  0, 15,  0,  0,  0,  0,  0, 0,
      0,  0,  0,  0,  0,  0, 17, 16, 15,  0,  0,  0,  0,  0,  0, 0,
      1,  1,  1,  1,  1,  1,  1,  0, -1, -1,  -1,-1, -1, -1, -1, 0,
      0,  0,  0,  0,  0,  0,-15,-16,-17,  0,  0,  0,  0,  0,  0, 0,
      0,  0,  0,  0,  0,-15,  0,-16,  0,-17,  0,  0,  0,  0,  0, 0,
      0,  0,  0,  0,-15,  0,  0,-16,  0,  0,-17,  0,  0,  0,  0, 0,
      0,  0,  0,-15,  0,  0,  0,-16,  0,  0,  0,-17,  0,  0,  0, 0,
      0,  0,-15,  0,  0,  0,  0,-16,  0,  0,  0,  0,-17,  0,  0, 0,
      0,-15,  0,  0,  0,  0,  0,-16,  0,  0,  0,  0,  0,-17,  0, 0,
    -15,  0,  0,  0,  0,  0,  0,-16,  0,  0,  0,  0,  0,  0,-17
  ];

  var SHIFTS = { p: 0, n: 1, b: 2, r: 3, q: 4, k: 5 }

  var FLAGS = {
    NORMAL: 'n',
    CAPTURE: 'c',
    BIG_PAWN: 'b',
    EP_CAPTURE: 'e',
    PROMOTION: 'p',
    KSIDE_CASTLE: 'k',
    QSIDE_CASTLE: 'q'
  }

  var BITS = {
    NORMAL: 1,
    CAPTURE: 2,
    BIG_PAWN: 4,
    EP_CAPTURE: 8,
    PROMOTION: 16,
    KSIDE_CASTLE: 32,
    QSIDE_CASTLE: 64
  }

  var RANK_1 = 7
  var RANK_2 = 6
  var RANK_3 = 5
  var RANK_4 = 4
  var RANK_5 = 3
  var RANK_6 = 2
  var RANK_7 = 1
  var RANK_8 = 0

  // prettier-ignore
  var SQUARES = {
    a8:   0, b8:   1, c8:   2, d8:   3, e8:   4, f8:   5, g8:   6, h8:   7,
    a7:  16, b7:  17, c7:  18, d7:  19, e7:  20, f7:  21, g7:  22, h7:  23,
    a6:  32, b6:  33, c6:  34, d6:  35, e6:  36, f6:  37, g6:  38, h6:  39,
    a5:  48, b5:  49, c5:  50, d5:  51, e5:  52, f5:  53, g5:  54, h5:  55,
    a4:  64, b4:  65, c4:  66, d4:  67, e4:  68, f4:  69, g4:  70, h4:  71,
    a3:  80, b3:  81, c3:  82, d3:  83, e3:  84, f3:  85, g3:  86, h3:  87,
    a2:  96, b2:  97, c2:  98, d2:  99, e2: 100, f2: 101, g2: 102, h2: 103,
    a1: 112, b1: 113, c1: 114, d1: 115, e1: 116, f1: 117, g1: 118, h1: 119
  };

  var ROOKS = {
    w: [
      { square: SQUARES.a1, flag: BITS.QSIDE_CASTLE },
      { square: SQUARES.h1, flag: BITS.KSIDE_CASTLE }
    ],
    b: [
      { square: SQUARES.a8, flag: BITS.QSIDE_CASTLE },
      { square: SQUARES.h8, flag: BITS.KSIDE_CASTLE }
    ]
  }

  var board = new Array(128)
  var kings = { w: EMPTY, b: EMPTY }
  var turn = WHITE
  var castling = { w: 0, b: 0 }
  var ep_square = EMPTY
  var half_moves = 0
  var move_number = 1
  var history = []
  var header = {}

  /* if the user passes in a fen string, load it, else default to
   * starting position
   */
  if (typeof fen === 'undefined') {
    load(DEFAULT_POSITION)
  } else {
    load(fen)
  }

  function clear(keep_headers) {
    if (typeof keep_headers === 'undefined') {
      keep_headers = false
    }

    board = new Array(128)
    kings = { w: EMPTY, b: EMPTY }
    turn = WHITE
    castling = { w: 0, b: 0 }
    ep_square = EMPTY
    half_moves = 0
    move_number = 1
    history = []
    if (!keep_headers) header = {}
    update_setup(generate_fen())
  }

  function reset() {
    load(DEFAULT_POSITION)
  }

  function load(fen, keep_headers) {
    if (typeof keep_headers === 'undefined') {
      keep_headers = false
    }

    var tokens = fen.split(/\s+/)
    var position = tokens[0]
    var square = 0

    if (!validate_fen(fen).valid) {
      return false
    }

    clear(keep_headers)

    for (var i = 0; i < position.length; i++) {
      var piece = position.charAt(i)

      if (piece === '/') {
        square += 8
      } else if (is_digit(piece)) {
        square += parseInt(piece, 10)
      } else {
        var color = piece < 'a' ? WHITE : BLACK
        put({ type: piece.toLowerCase(), color: color }, algebraic(square))
        square++
      }
    }

    turn = tokens[1]

    if (tokens[2].indexOf('K') > -1) {
      castling.w |= BITS.KSIDE_CASTLE
    }
    if (tokens[2].indexOf('Q') > -1) {
      castling.w |= BITS.QSIDE_CASTLE
    }
    if (tokens[2].indexOf('k') > -1) {
      castling.b |= BITS.KSIDE_CASTLE
    }
    if (tokens[2].indexOf('q') > -1) {
      castling.b |= BITS.QSIDE_CASTLE
    }

    ep_square = tokens[3] === '-' ? EMPTY : SQUARES[tokens[3]]
    half_moves = parseInt(tokens[4], 10)
    move_number = parseInt(tokens[5], 10)

    update_setup(generate_fen())

    return true
  }

  /* TODO: this function is pretty much crap - it validates structure but
   * completely ignores content (e.g. doesn't verify that each side has a king)
   * ... we should rewrite this, and ditch the silly error_number field while
   * we're at it
   */
  function validate_fen(fen) {
    var errors = {
      0: 'No errors.',
      1: 'FEN string must contain six space-delimited fields.',
      2: '6th field (move number) must be a positive integer.',
      3: '5th field (half move counter) must be a non-negative integer.',
      4: '4th field (en-passant square) is invalid.',
      5: '3rd field (castling availability) is invalid.',
      6: '2nd field (side to move) is invalid.',
      7: "1st field (piece positions) does not contain 8 '/'-delimited rows.",
      8: '1st field (piece positions) is invalid [consecutive numbers].',
      9: '1st field (piece positions) is invalid [invalid piece].',
      10: '1st field (piece positions) is invalid [row too large].',
      11: 'Illegal en-passant square'
    }

    /* 1st criterion: 6 space-seperated fields? */
    var tokens = fen.split(/\s+/)
    if (tokens.length !== 6) {
      return { valid: false, error_number: 1, error: errors[1] }
    }

    /* 2nd criterion: move number field is a integer value > 0? */
    if (isNaN(tokens[5]) || parseInt(tokens[5], 10) <= 0) {
      return { valid: false, error_number: 2, error: errors[2] }
    }

    /* 3rd criterion: half move counter is an integer >= 0? */
    if (isNaN(tokens[4]) || parseInt(tokens[4], 10) < 0) {
      return { valid: false, error_number: 3, error: errors[3] }
    }

    /* 4th criterion: 4th field is a valid e.p.-string? */
    if (!/^(-|[abcdefgh][36])$/.test(tokens[3])) {
      return { valid: false, error_number: 4, error: errors[4] }
    }

    /* 5th criterion: 3th field is a valid castle-string? */
    if (!/^(KQ?k?q?|Qk?q?|kq?|q|-)$/.test(tokens[2])) {
      return { valid: false, error_number: 5, error: errors[5] }
    }

    /* 6th criterion: 2nd field is "w" (white) or "b" (black)? */
    if (!/^(w|b)$/.test(tokens[1])) {
      return { valid: false, error_number: 6, error: errors[6] }
    }

    /* 7th criterion: 1st field contains 8 rows? */
    var rows = tokens[0].split('/')
    if (rows.length !== 8) {
      return { valid: false, error_number: 7, error: errors[7] }
    }

    /* 8th criterion: every row is valid? */
    for (var i = 0; i < rows.length; i++) {
      /* check for right sum of fields AND not two numbers in succession */
      var sum_fields = 0
      var previous_was_number = false

      for (var k = 0; k < rows[i].length; k++) {
        if (!isNaN(rows[i][k])) {
          if (previous_was_number) {
            return { valid: false, error_number: 8, error: errors[8] }
          }
          sum_fields += parseInt(rows[i][k], 10)
          previous_was_number = true
        } else {
          if (!/^[prnbqkPRNBQK]$/.test(rows[i][k])) {
            return { valid: false, error_number: 9, error: errors[9] }
          }
          sum_fields += 1
          previous_was_number = false
        }
      }
      if (sum_fields !== 8) {
        return { valid: false, error_number: 10, error: errors[10] }
      }
    }

    if (
      (tokens[3][1] == '3' && tokens[1] == 'w') ||
      (tokens[3][1] == '6' && tokens[1] == 'b')
    ) {
      return { valid: false, error_number: 11, error: errors[11] }
    }

    /* everything's okay! */
    return { valid: true, error_number: 0, error: errors[0] }
  }

  function generate_fen() {
    var empty = 0
    var fen = ''

    for (var i = SQUARES.a8; i <= SQUARES.h1; i++) {
      if (board[i] == null) {
        empty++
      } else {
        if (empty > 0) {
          fen += empty
          empty = 0
        }
        var color = board[i].color
        var piece = board[i].type

        fen += color === WHITE ? piece.toUpperCase() : piece.toLowerCase()
      }

      if ((i + 1) & 0x88) {
        if (empty > 0) {
          fen += empty
        }

        if (i !== SQUARES.h1) {
          fen += '/'
        }

        empty = 0
        i += 8
      }
    }

    var cflags = ''
    if (castling[WHITE] & BITS.KSIDE_CASTLE) {
      cflags += 'K'
    }
    if (castling[WHITE] & BITS.QSIDE_CASTLE) {
      cflags += 'Q'
    }
    if (castling[BLACK] & BITS.KSIDE_CASTLE) {
      cflags += 'k'
    }
    if (castling[BLACK] & BITS.QSIDE_CASTLE) {
      cflags += 'q'
    }

    /* do we have an empty castling flag? */
    cflags = cflags || '-'
    var epflags = ep_square === EMPTY ? '-' : algebraic(ep_square)

    return [fen, turn, cflags, epflags, half_moves, move_number].join(' ')
  }

  function set_header(args) {
    for (var i = 0; i < args.length; i += 2) {
      if (typeof args[i] === 'string' && typeof args[i + 1] === 'string') {
        header[args[i]] = args[i + 1]
      }
    }
    return header
  }

  /* called when the initial board setup is changed with put() or remove().
   * modifies the SetUp and FEN properties of the header object.  if the FEN is
   * equal to the default position, the SetUp and FEN are deleted
   * the setup is only updated if history.length is zero, ie moves haven't been
   * made.
   */
  function update_setup(fen) {
    if (history.length > 0) return

    if (fen !== DEFAULT_POSITION) {
      header['SetUp'] = '1'
      header['FEN'] = fen
    } else {
      delete header['SetUp']
      delete header['FEN']
    }
  }

  function get(square) {
    var piece = board[SQUARES[square]]
    return piece ? { type: piece.type, color: piece.color } : null
  }

  function put(piece, square) {
    /* check for valid piece object */
    if (!('type' in piece && 'color' in piece)) {
      return false
    }

    /* check for piece */
    if (SYMBOLS.indexOf(piece.type.toLowerCase()) === -1) {
      return false
    }

    /* check for valid square */
    if (!(square in SQUARES)) {
      return false
    }

    var sq = SQUARES[square]

    /* don't let the user place more than one king */
    if (
      piece.type == KING &&
      !(kings[piece.color] == EMPTY || kings[piece.color] == sq)
    ) {
      return false
    }

    board[sq] = { type: piece.type, color: piece.color }
    if (piece.type === KING) {
      kings[piece.color] = sq
    }

    update_setup(generate_fen())

    return true
  }

  function remove(square) {
    var piece = get(square)
    board[SQUARES[square]] = null
    if (piece && piece.type === KING) {
      kings[piece.color] = EMPTY
    }

    update_setup(generate_fen())

    return piece
  }

  function build_move(board, from, to, flags, promotion) {
    var move = {
      color: turn,
      from: from,
      to: to,
      flags: flags,
      piece: board[from].type
    }

    if (promotion) {
      move.flags |= BITS.PROMOTION
      move.promotion = promotion
    }

    if (board[to]) {
      move.captured = board[to].type
    } else if (flags & BITS.EP_CAPTURE) {
      move.captured = PAWN
    }
    return move
  }

  function generate_moves(options) {
    function add_move(board, moves, from, to, flags) {
      /* if pawn promotion */
      if (
        board[from].type === PAWN &&
        (rank(to) === RANK_8 || rank(to) === RANK_1)
      ) {
        var pieces = [QUEEN, ROOK, BISHOP, KNIGHT]
        for (var i = 0, len = pieces.length; i < len; i++) {
          moves.push(build_move(board, from, to, flags, pieces[i]))
        }
      } else {
        moves.push(build_move(board, from, to, flags))
      }
    }

    var moves = []
    var us = turn
    var them = swap_color(us)
    var second_rank = { b: RANK_7, w: RANK_2 }

    var first_sq = SQUARES.a8
    var last_sq = SQUARES.h1
    var single_square = false

    /* do we want legal moves? */
    var legal =
      typeof options !== 'undefined' && 'legal' in options
        ? options.legal
        : true

    /* are we generating moves for a single square? */
    if (typeof options !== 'undefined' && 'square' in options) {
      if (options.square in SQUARES) {
        first_sq = last_sq = SQUARES[options.square]
        single_square = true
      } else {
        /* invalid square */
        return []
      }
    }

    for (var i = first_sq; i <= last_sq; i++) {
      /* did we run off the end of the board */
      if (i & 0x88) {
        i += 7
        continue
      }

      var piece = board[i]
      if (piece == null || piece.color !== us) {
        continue
      }

      if (piece.type === PAWN) {
        /* single square, non-capturing */
        var square = i + PAWN_OFFSETS[us][0]
        if (board[square] == null) {
          add_move(board, moves, i, square, BITS.NORMAL)

          /* double square */
          var square = i + PAWN_OFFSETS[us][1]
          if (second_rank[us] === rank(i) && board[square] == null) {
            add_move(board, moves, i, square, BITS.BIG_PAWN)
          }
        }

        /* pawn captures */
        for (j = 2; j < 4; j++) {
          var square = i + PAWN_OFFSETS[us][j]
          if (square & 0x88) continue

          if (board[square] != null && board[square].color === them) {
            add_move(board, moves, i, square, BITS.CAPTURE)
          } else if (square === ep_square) {
            add_move(board, moves, i, ep_square, BITS.EP_CAPTURE)
          }
        }
      } else {
        for (var j = 0, len = PIECE_OFFSETS[piece.type].length; j < len; j++) {
          var offset = PIECE_OFFSETS[piece.type][j]
          var square = i

          while (true) {
            square += offset
            if (square & 0x88) break

            if (board[square] == null) {
              add_move(board, moves, i, square, BITS.NORMAL)
            } else {
              if (board[square].color === us) break
              add_move(board, moves, i, square, BITS.CAPTURE)
              break
            }

            /* break, if knight or king */
            if (piece.type === 'n' || piece.type === 'k') break
          }
        }
      }
    }

    /* check for castling if: a) we're generating all moves, or b) we're doing
     * single square move generation on the king's square
     */
    if (!single_square || last_sq === kings[us]) {
      /* king-side castling */
      if (castling[us] & BITS.KSIDE_CASTLE) {
        var castling_from = kings[us]
        var castling_to = castling_from + 2

        if (
          board[castling_from + 1] == null &&
          board[castling_to] == null &&
          !attacked(them, kings[us]) &&
          !attacked(them, castling_from + 1) &&
          !attacked(them, castling_to)
        ) {
          add_move(board, moves, kings[us], castling_to, BITS.KSIDE_CASTLE)
        }
      }

      /* queen-side castling */
      if (castling[us] & BITS.QSIDE_CASTLE) {
        var castling_from = kings[us]
        var castling_to = castling_from - 2

        if (
          board[castling_from - 1] == null &&
          board[castling_from - 2] == null &&
          board[castling_from - 3] == null &&
          !attacked(them, kings[us]) &&
          !attacked(them, castling_from - 1) &&
          !attacked(them, castling_to)
        ) {
          add_move(board, moves, kings[us], castling_to, BITS.QSIDE_CASTLE)
        }
      }
    }

    /* return all pseudo-legal moves (this includes moves that allow the king
     * to be captured)
     */
    if (!legal) {
      return moves
    }

    /* filter out illegal moves */
    var legal_moves = []
    for (var i = 0, len = moves.length; i < len; i++) {
      make_move(moves[i])
      if (!king_attacked(us)) {
        legal_moves.push(moves[i])
      }
      undo_move()
    }

    return legal_moves
  }

  /* convert a move from 0x88 coordinates to Standard Algebraic Notation
   * (SAN)
   *
   * @param {boolean} sloppy Use the sloppy SAN generator to work around over
   * disambiguation bugs in Fritz and Chessbase.  See below:
   *
   * r1bqkbnr/ppp2ppp/2n5/1B1pP3/4P3/8/PPPP2PP/RNBQK1NR b KQkq - 2 4
   * 4. ... Nge7 is overly disambiguated because the knight on c6 is pinned
   * 4. ... Ne7 is technically the valid SAN
   */
  function move_to_san(move, sloppy) {
    var output = ''

    if (move.flags & BITS.KSIDE_CASTLE) {
      output = 'O-O'
    } else if (move.flags & BITS.QSIDE_CASTLE) {
      output = 'O-O-O'
    } else {
      var disambiguator = get_disambiguator(move, sloppy)

      if (move.piece !== PAWN) {
        output += move.piece.toUpperCase() + disambiguator
      }

      if (move.flags & (BITS.CAPTURE | BITS.EP_CAPTURE)) {
        if (move.piece === PAWN) {
          output += algebraic(move.from)[0]
        }
        output += 'x'
      }

      output += algebraic(move.to)

      if (move.flags & BITS.PROMOTION) {
        output += '=' + move.promotion.toUpperCase()
      }
    }

    make_move(move)
    if (in_check()) {
      if (in_checkmate()) {
        output += '#'
      } else {
        output += '+'
      }
    }
    undo_move()

    return output
  }

  // parses all of the decorators out of a SAN string
  function stripped_san(move) {
    return move.replace(/=/, '').replace(/[+#]?[?!]*$/, '')
  }

  function attacked(color, square) {
    for (var i = SQUARES.a8; i <= SQUARES.h1; i++) {
      /* did we run off the end of the board */
      if (i & 0x88) {
        i += 7
        continue
      }

      /* if empty square or wrong color */
      if (board[i] == null || board[i].color !== color) continue

      var piece = board[i]
      var difference = i - square
      var index = difference + 119

      if (ATTACKS[index] & (1 << SHIFTS[piece.type])) {
        if (piece.type === PAWN) {
          if (difference > 0) {
            if (piece.color === WHITE) return true
          } else {
            if (piece.color === BLACK) return true
          }
          continue
        }

        /* if the piece is a knight or a king */
        if (piece.type === 'n' || piece.type === 'k') return true

        var offset = RAYS[index]
        var j = i + offset

        var blocked = false
        while (j !== square) {
          if (board[j] != null) {
            blocked = true
            break
          }
          j += offset
        }

        if (!blocked) return true
      }
    }

    return false
  }

  function king_attacked(color) {
    return attacked(swap_color(color), kings[color])
  }

  function in_check() {
    return king_attacked(turn)
  }

  function in_checkmate() {
    return in_check() && generate_moves().length === 0
  }

  function in_stalemate() {
    return !in_check() && generate_moves().length === 0
  }

  function insufficient_material() {
    var pieces = {}
    var bishops = []
    var num_pieces = 0
    var sq_color = 0

    for (var i = SQUARES.a8; i <= SQUARES.h1; i++) {
      sq_color = (sq_color + 1) % 2
      if (i & 0x88) {
        i += 7
        continue
      }

      var piece = board[i]
      if (piece) {
        pieces[piece.type] = piece.type in pieces ? pieces[piece.type] + 1 : 1
        if (piece.type === BISHOP) {
          bishops.push(sq_color)
        }
        num_pieces++
      }
    }

    /* k vs. k */
    if (num_pieces === 2) {
      return true
    } else if (
      /* k vs. kn .... or .... k vs. kb */
      num_pieces === 3 &&
      (pieces[BISHOP] === 1 || pieces[KNIGHT] === 1)
    ) {
      return true
    } else if (num_pieces === pieces[BISHOP] + 2) {
      /* kb vs. kb where any number of bishops are all on the same color */
      var sum = 0
      var len = bishops.length
      for (var i = 0; i < len; i++) {
        sum += bishops[i]
      }
      if (sum === 0 || sum === len) {
        return true
      }
    }

    return false
  }

  function in_threefold_repetition() {
    /* TODO: while this function is fine for casual use, a better
     * implementation would use a Zobrist key (instead of FEN). the
     * Zobrist key would be maintained in the make_move/undo_move functions,
     * avoiding the costly that we do below.
     */
    var moves = []
    var positions = {}
    var repetition = false

    while (true) {
      var move = undo_move()
      if (!move) break
      moves.push(move)
    }

    while (true) {
      /* remove the last two fields in the FEN string, they're not needed
       * when checking for draw by rep */
      var fen = generate_fen()
        .split(' ')
        .slice(0, 4)
        .join(' ')

      /* has the position occurred three or move times */
      positions[fen] = fen in positions ? positions[fen] + 1 : 1
      if (positions[fen] >= 3) {
        repetition = true
      }

      if (!moves.length) {
        break
      }
      make_move(moves.pop())
    }

    return repetition
  }

  function push(move) {
    history.push({
      move: move,
      kings: { b: kings.b, w: kings.w },
      turn: turn,
      castling: { b: castling.b, w: castling.w },
      ep_square: ep_square,
      half_moves: half_moves,
      move_number: move_number
    })
  }

  function make_move(move) {
    var us = turn
    var them = swap_color(us)
    push(move)

    board[move.to] = board[move.from]
    board[move.from] = null

    /* if ep capture, remove the captured pawn */
    if (move.flags & BITS.EP_CAPTURE) {
      if (turn === BLACK) {
        board[move.to - 16] = null
      } else {
        board[move.to + 16] = null
      }
    }

    /* if pawn promotion, replace with new piece */
    if (move.flags & BITS.PROMOTION) {
      board[move.to] = { type: move.promotion, color: us }
    }

    /* if we moved the king */
    if (board[move.to].type === KING) {
      kings[board[move.to].color] = move.to

      /* if we castled, move the rook next to the king */
      if (move.flags & BITS.KSIDE_CASTLE) {
        var castling_to = move.to - 1
        var castling_from = move.to + 1
        board[castling_to] = board[castling_from]
        board[castling_from] = null
      } else if (move.flags & BITS.QSIDE_CASTLE) {
        var castling_to = move.to + 1
        var castling_from = move.to - 2
        board[castling_to] = board[castling_from]
        board[castling_from] = null
      }

      /* turn off castling */
      castling[us] = ''
    }

    /* turn off castling if we move a rook */
    if (castling[us]) {
      for (var i = 0, len = ROOKS[us].length; i < len; i++) {
        if (
          move.from === ROOKS[us][i].square &&
          castling[us] & ROOKS[us][i].flag
        ) {
          castling[us] ^= ROOKS[us][i].flag
          break
        }
      }
    }

    /* turn off castling if we capture a rook */
    if (castling[them]) {
      for (var i = 0, len = ROOKS[them].length; i < len; i++) {
        if (
          move.to === ROOKS[them][i].square &&
          castling[them] & ROOKS[them][i].flag
        ) {
          castling[them] ^= ROOKS[them][i].flag
          break
        }
      }
    }

    /* if big pawn move, update the en passant square */
    if (move.flags & BITS.BIG_PAWN) {
      if (turn === 'b') {
        ep_square = move.to - 16
      } else {
        ep_square = move.to + 16
      }
    } else {
      ep_square = EMPTY
    }

    /* reset the 50 move counter if a pawn is moved or a piece is captured */
    if (move.piece === PAWN) {
      half_moves = 0
    } else if (move.flags & (BITS.CAPTURE | BITS.EP_CAPTURE)) {
      half_moves = 0
    } else {
      half_moves++
    }

    if (turn === BLACK) {
      move_number++
    }
    turn = swap_color(turn)
  }

  function undo_move() {
    var old = history.pop()
    if (old == null) {
      return null
    }

    var move = old.move
    kings = old.kings
    turn = old.turn
    castling = old.castling
    ep_square = old.ep_square
    half_moves = old.half_moves
    move_number = old.move_number

    var us = turn
    var them = swap_color(turn)

    board[move.from] = board[move.to]
    board[move.from].type = move.piece // to undo any promotions
    board[move.to] = null

    if (move.flags & BITS.CAPTURE) {
      board[move.to] = { type: move.captured, color: them }
    } else if (move.flags & BITS.EP_CAPTURE) {
      var index
      if (us === BLACK) {
        index = move.to - 16
      } else {
        index = move.to + 16
      }
      board[index] = { type: PAWN, color: them }
    }

    if (move.flags & (BITS.KSIDE_CASTLE | BITS.QSIDE_CASTLE)) {
      var castling_to, castling_from
      if (move.flags & BITS.KSIDE_CASTLE) {
        castling_to = move.to + 1
        castling_from = move.to - 1
      } else if (move.flags & BITS.QSIDE_CASTLE) {
        castling_to = move.to - 2
        castling_from = move.to + 1
      }

      board[castling_to] = board[castling_from]
      board[castling_from] = null
    }

    return move
  }

  /* this function is used to uniquely identify ambiguous moves */
  function get_disambiguator(move, sloppy) {
    var moves = generate_moves({ legal: !sloppy })

    var from = move.from
    var to = move.to
    var piece = move.piece

    var ambiguities = 0
    var same_rank = 0
    var same_file = 0

    for (var i = 0, len = moves.length; i < len; i++) {
      var ambig_from = moves[i].from
      var ambig_to = moves[i].to
      var ambig_piece = moves[i].piece

      /* if a move of the same piece type ends on the same to square, we'll
       * need to add a disambiguator to the algebraic notation
       */
      if (piece === ambig_piece && from !== ambig_from && to === ambig_to) {
        ambiguities++

        if (rank(from) === rank(ambig_from)) {
          same_rank++
        }

        if (file(from) === file(ambig_from)) {
          same_file++
        }
      }
    }

    if (ambiguities > 0) {
      /* if there exists a similar moving piece on the same rank and file as
       * the move in question, use the square as the disambiguator
       */
      if (same_rank > 0 && same_file > 0) {
        return algebraic(from)
      } else if (same_file > 0) {
        /* if the moving piece rests on the same file, use the rank symbol as the
         * disambiguator
         */
        return algebraic(from).charAt(1)
      } else {
        /* else use the file symbol */
        return algebraic(from).charAt(0)
      }
    }

    return ''
  }

  function ascii() {
    var s = '   +------------------------+\n'
    for (var i = SQUARES.a8; i <= SQUARES.h1; i++) {
      /* display the rank */
      if (file(i) === 0) {
        s += ' ' + '87654321'[rank(i)] + ' |'
      }

      /* empty piece */
      if (board[i] == null) {
        s += ' . '
      } else {
        var piece = board[i].type
        var color = board[i].color
        var symbol = color === WHITE ? piece.toUpperCase() : piece.toLowerCase()
        s += ' ' + symbol + ' '
      }

      if ((i + 1) & 0x88) {
        s += '|\n'
        i += 8
      }
    }
    s += '   +------------------------+\n'
    s += '     a  b  c  d  e  f  g  h\n'

    return s
  }

  // convert a move from Standard Algebraic Notation (SAN) to 0x88 coordinates
  function move_from_san(move, sloppy) {
    // strip off any move decorations: e.g Nf3+?!
    var clean_move = stripped_san(move)

    // if we're using the sloppy parser run a regex to grab piece, to, and from
    // this should parse invalid SAN like: Pe2-e4, Rc1c4, Qf3xf7
    if (sloppy) {
      var matches = clean_move.match(
        /([pnbrqkPNBRQK])?([a-h][1-8])x?-?([a-h][1-8])([qrbnQRBN])?/
      )
      if (matches) {
        var piece = matches[1]
        var from = matches[2]
        var to = matches[3]
        var promotion = matches[4]
      }
    }

    var moves = generate_moves()
    for (var i = 0, len = moves.length; i < len; i++) {
      // try the strict parser first, then the sloppy parser if requested
      // by the user
      if (
        clean_move === stripped_san(move_to_san(moves[i])) ||
        (sloppy && clean_move === stripped_san(move_to_san(moves[i], true)))
      ) {
        return moves[i]
      } else {
        if (
          matches &&
          (!piece || piece.toLowerCase() == moves[i].piece) &&
          SQUARES[from] == moves[i].from &&
          SQUARES[to] == moves[i].to &&
          (!promotion || promotion.toLowerCase() == moves[i].promotion)
        ) {
          return moves[i]
        }
      }
    }

    return null
  }

  /*****************************************************************************
   * UTILITY FUNCTIONS
   ****************************************************************************/
  function rank(i) {
    return i >> 4
  }

  function file(i) {
    return i & 15
  }

  function algebraic(i) {
    var f = file(i),
      r = rank(i)
    return 'abcdefgh'.substring(f, f + 1) + '87654321'.substring(r, r + 1)
  }

  function swap_color(c) {
    return c === WHITE ? BLACK : WHITE
  }

  function is_digit(c) {
    return '0123456789'.indexOf(c) !== -1
  }

  /* pretty = external move object */
  function make_pretty(ugly_move) {
    var move = clone(ugly_move)
    move.san = move_to_san(move, false)
    move.to = algebraic(move.to)
    move.from = algebraic(move.from)

    var flags = ''

    for (var flag in BITS) {
      if (BITS[flag] & move.flags) {
        flags += FLAGS[flag]
      }
    }
    move.flags = flags

    return move
  }

  function clone(obj) {
    var dupe = obj instanceof Array ? [] : {}

    for (var property in obj) {
      if (typeof property === 'object') {
        dupe[property] = clone(obj[property])
      } else {
        dupe[property] = obj[property]
      }
    }

    return dupe
  }

  function trim(str) {
    return str.replace(/^\s+|\s+$/g, '')
  }

  /*****************************************************************************
   * DEBUGGING UTILITIES
   ****************************************************************************/
  function perft(depth) {
    var moves = generate_moves({ legal: false })
    var nodes = 0
    var color = turn

    for (var i = 0, len = moves.length; i < len; i++) {
      make_move(moves[i])
      if (!king_attacked(color)) {
        if (depth - 1 > 0) {
          var child_nodes = perft(depth - 1)
          nodes += child_nodes
        } else {
          nodes++
        }
      }
      undo_move()
    }

    return nodes
  }

  return {
    /***************************************************************************
     * PUBLIC CONSTANTS (is there a better way to do this?)
     **************************************************************************/
    WHITE: WHITE,
    BLACK: BLACK,
    PAWN: PAWN,
    KNIGHT: KNIGHT,
    BISHOP: BISHOP,
    ROOK: ROOK,
    QUEEN: QUEEN,
    KING: KING,
    SQUARES: (function() {
      /* from the ECMA-262 spec (section 12.6.4):
       * "The mechanics of enumerating the properties ... is
       * implementation dependent"
       * so: for (var sq in SQUARES) { keys.push(sq); } might not be
       * ordered correctly
       */
      var keys = []
      for (var i = SQUARES.a8; i <= SQUARES.h1; i++) {
        if (i & 0x88) {
          i += 7
          continue
        }
        keys.push(algebraic(i))
      }
      return keys
    })(),
    FLAGS: FLAGS,

    /***************************************************************************
     * PUBLIC API
     **************************************************************************/
    load: function(fen) {
      return load(fen)
    },

    reset: function() {
      return reset()
    },

    moves: function(options) {
      /* The internal representation of a chess move is in 0x88 format, and
       * not meant to be human-readable.  The code below converts the 0x88
       * square coordinates to algebraic coordinates.  It also prunes an
       * unnecessary move keys resulting from a verbose call.
       */

      var ugly_moves = generate_moves(options)
      var moves = []

      for (var i = 0, len = ugly_moves.length; i < len; i++) {
        /* does the user want a full move object (most likely not), or just
         * SAN
         */
        if (
          typeof options !== 'undefined' &&
          'verbose' in options &&
          options.verbose
        ) {
          moves.push(make_pretty(ugly_moves[i]))
        } else {
          moves.push(move_to_san(ugly_moves[i], false))
        }
      }

      return moves
    },

    in_check: function() {
      return in_check()
    },

    in_checkmate: function() {
      return in_checkmate()
    },

    in_stalemate: function() {
      return in_stalemate()
    },

    in_draw: function() {
      return (
        half_moves >= 100 ||
        in_stalemate() ||
        insufficient_material() ||
        in_threefold_repetition()
      )
    },

    insufficient_material: function() {
      return insufficient_material()
    },

    in_threefold_repetition: function() {
      return in_threefold_repetition()
    },

    game_over: function() {
      return (
        half_moves >= 100 ||
        in_checkmate() ||
        in_stalemate() ||
        insufficient_material() ||
        in_threefold_repetition()
      )
    },

    validate_fen: function(fen) {
      return validate_fen(fen)
    },

    fen: function() {
      return generate_fen()
    },

    board: function() {
      var output = [],
        row = []

      for (var i = SQUARES.a8; i <= SQUARES.h1; i++) {
        if (board[i] == null) {
          row.push(null)
        } else {
          row.push({ type: board[i].type, color: board[i].color })
        }
        if ((i + 1) & 0x88) {
          output.push(row)
          row = []
          i += 8
        }
      }

      return output
    },

    pgn: function(options) {
      /* using the specification from http://www.chessclub.com/help/PGN-spec
       * example for html usage: .pgn({ max_width: 72, newline_char: "<br />" })
       */
      var newline =
        typeof options === 'object' && typeof options.newline_char === 'string'
          ? options.newline_char
          : '\n'
      var max_width =
        typeof options === 'object' && typeof options.max_width === 'number'
          ? options.max_width
          : 0
      var result = []
      var header_exists = false

      /* add the PGN header headerrmation */
      for (var i in header) {
        /* TODO: order of enumerated properties in header object is not
         * guaranteed, see ECMA-262 spec (section 12.6.4)
         */
        result.push('[' + i + ' "' + header[i] + '"]' + newline)
        header_exists = true
      }

      if (header_exists && history.length) {
        result.push(newline)
      }

      /* pop all of history onto reversed_history */
      var reversed_history = []
      while (history.length > 0) {
        reversed_history.push(undo_move())
      }

      var moves = []
      var move_string = ''

      /* build the list of moves.  a move_string looks like: "3. e3 e6" */
      while (reversed_history.length > 0) {
        var move = reversed_history.pop()

        /* if the position started with black to move, start PGN with 1. ... */
        if (!history.length && move.color === 'b') {
          move_string = move_number + '. ...'
        } else if (move.color === 'w') {
          /* store the previous generated move_string if we have one */
          if (move_string.length) {
            moves.push(move_string)
          }
          move_string = move_number + '.'
        }

        move_string = move_string + ' ' + move_to_san(move, false)
        make_move(move)
      }

      /* are there any other leftover moves? */
      if (move_string.length) {
        moves.push(move_string)
      }

      /* is there a result? */
      if (typeof header.Result !== 'undefined') {
        moves.push(header.Result)
      }

      /* history should be back to what is was before we started generating PGN,
       * so join together moves
       */
      if (max_width === 0) {
        return result.join('') + moves.join(' ')
      }

      /* wrap the PGN output at max_width */
      var current_width = 0
      for (var i = 0; i < moves.length; i++) {
        /* if the current move will push past max_width */
        if (current_width + moves[i].length > max_width && i !== 0) {
          /* don't end the line with whitespace */
          if (result[result.length - 1] === ' ') {
            result.pop()
          }

          result.push(newline)
          current_width = 0
        } else if (i !== 0) {
          result.push(' ')
          current_width++
        }
        result.push(moves[i])
        current_width += moves[i].length
      }

      return result.join('')
    },

    load_pgn: function(pgn, options) {
      // allow the user to specify the sloppy move parser to work around over
      // disambiguation bugs in Fritz and Chessbase
      var sloppy =
        typeof options !== 'undefined' && 'sloppy' in options
          ? options.sloppy
          : false

      function mask(str) {
        return str.replace(/\\/g, '\\')
      }

      function has_keys(object) {
        for (var key in object) {
          return true
        }
        return false
      }

      function parse_pgn_header(header, options) {
        var newline_char =
          typeof options === 'object' &&
          typeof options.newline_char === 'string'
            ? options.newline_char
            : '\r?\n'
        var header_obj = {}
        var headers = header.split(new RegExp(mask(newline_char)))
        var key = ''
        var value = ''

        for (var i = 0; i < headers.length; i++) {
<<<<<<< HEAD
          key = headers[i].replace(/^\[([A-Z][A-Za-z]*)\s.*\]$/, '$1')
          value = headers[i].replace(/^\[[A-Za-z]+\s"(.*)"\]$/, '$1')
=======
          key = headers[i].replace(/^\[([A-Z][A-Za-z]*)\s.*\]$/, '$1');
          value = headers[i].replace(/^\[[A-Za-z]+\s"(.*)"\ *\]$/, '$1');
>>>>>>> 7c2807ba
          if (trim(key).length > 0) {
            header_obj[key] = value
          }
        }

        return header_obj
      }

      var newline_char =
        typeof options === 'object' && typeof options.newline_char === 'string'
          ? options.newline_char
          : '\r?\n'

      // RegExp to split header. Takes advantage of the fact that header and movetext
      // will always have a blank line between them (ie, two newline_char's).
      // With default newline_char, will equal: /^(\[((?:\r?\n)|.)*\])(?:\r?\n){2}/
      var header_regex = new RegExp(
        '^(\\[((?:' +
          mask(newline_char) +
          ')|.)*\\])' +
          '(?:' +
          mask(newline_char) +
          '){2}'
      )

      // If no header given, begin with moves.
      var header_string = header_regex.test(pgn)
        ? header_regex.exec(pgn)[1]
        : ''

      // Put the board in the starting position
      reset()

      /* parse PGN header */
      var headers = parse_pgn_header(header_string, options)
      for (var key in headers) {
        set_header([key, headers[key]])
      }

      /* load the starting position indicated by [Setup '1'] and
       * [FEN position] */
      if (headers['SetUp'] === '1') {
        if (!('FEN' in headers && load(headers['FEN'], true))) {
          // second argument to load: don't clear the headers
          return false
        }
      }

      /* delete header to get the moves */
      var ms = pgn
        .replace(header_string, '')
        .replace(new RegExp(mask(newline_char), 'g'), ' ')

      /* delete comments */
      ms = ms.replace(/(\{[^}]+\})+?/g, '')

      /* delete recursive annotation variations */
      var rav_regex = /(\([^\(\)]+\))+?/g
      while (rav_regex.test(ms)) {
        ms = ms.replace(rav_regex, '')
      }

      /* delete move numbers */
      ms = ms.replace(/\d+\.(\.\.)?/g, '')

      /* delete ... indicating black to move */
      ms = ms.replace(/\.\.\./g, '')

      /* delete numeric annotation glyphs */
      ms = ms.replace(/\$\d+/g, '')

      /* trim and get array of moves */
      var moves = trim(ms).split(new RegExp(/\s+/))

      /* delete empty entries */
      moves = moves
        .join(',')
        .replace(/,,+/g, ',')
        .split(',')
      var move = ''

      for (var half_move = 0; half_move < moves.length - 1; half_move++) {
        move = move_from_san(moves[half_move], sloppy)

        /* move not possible! (don't clear the board to examine to show the
         * latest valid position)
         */
        if (move == null) {
          return false
        } else {
          make_move(move)
        }
      }

      /* examine last move */
      move = moves[moves.length - 1]
      if (POSSIBLE_RESULTS.indexOf(move) > -1) {
        if (has_keys(header) && typeof header.Result === 'undefined') {
          set_header(['Result', move])
        }
      } else {
        move = move_from_san(move, sloppy)
        if (move == null) {
          return false
        } else {
          make_move(move)
        }
      }
      return true
    },

    header: function() {
      return set_header(arguments)
    },

    ascii: function() {
      return ascii()
    },

    turn: function() {
      return turn
    },

    move: function(move, options) {
      /* The move function can be called with in the following parameters:
       *
       * .move('Nxb7')      <- where 'move' is a case-sensitive SAN string
       *
       * .move({ from: 'h7', <- where the 'move' is a move object (additional
       *         to :'h8',      fields are ignored)
       *         promotion: 'q',
       *      })
       */

      // allow the user to specify the sloppy move parser to work around over
      // disambiguation bugs in Fritz and Chessbase
      var sloppy =
        typeof options !== 'undefined' && 'sloppy' in options
          ? options.sloppy
          : false

      var move_obj = null

      if (typeof move === 'string') {
        move_obj = move_from_san(move, sloppy)
      } else if (typeof move === 'object') {
        var moves = generate_moves()

        /* convert the pretty move object to an ugly move object */
        for (var i = 0, len = moves.length; i < len; i++) {
          if (
            move.from === algebraic(moves[i].from) &&
            move.to === algebraic(moves[i].to) &&
            (!('promotion' in moves[i]) ||
              move.promotion === moves[i].promotion)
          ) {
            move_obj = moves[i]
            break
          }
        }
      }

      /* failed to find move */
      if (!move_obj) {
        return null
      }

      /* need to make a copy of move because we can't generate SAN after the
       * move is made
       */
      var pretty_move = make_pretty(move_obj)

      make_move(move_obj)

      return pretty_move
    },

    undo: function() {
      var move = undo_move()
      return move ? make_pretty(move) : null
    },

    clear: function() {
      return clear()
    },

    put: function(piece, square) {
      return put(piece, square)
    },

    get: function(square) {
      return get(square)
    },

    remove: function(square) {
      return remove(square)
    },

    perft: function(depth) {
      return perft(depth)
    },

    square_color: function(square) {
      if (square in SQUARES) {
        var sq_0x88 = SQUARES[square]
        return (rank(sq_0x88) + file(sq_0x88)) % 2 === 0 ? 'light' : 'dark'
      }

      return null
    },

    history: function(options) {
      var reversed_history = []
      var move_history = []
      var verbose =
        typeof options !== 'undefined' &&
        'verbose' in options &&
        options.verbose

      while (history.length > 0) {
        reversed_history.push(undo_move())
      }

      while (reversed_history.length > 0) {
        var move = reversed_history.pop()
        if (verbose) {
          move_history.push(make_pretty(move))
        } else {
          move_history.push(move_to_san(move))
        }
        make_move(move)
      }

      return move_history
    }
  }
}

/* export Chess object if using node or any other CommonJS compatible
 * environment */
if (typeof exports !== 'undefined') exports.Chess = Chess
/* export Chess object for any RequireJS compatible environment */
if (typeof define !== 'undefined')
  define(function() {
    return Chess
  })<|MERGE_RESOLUTION|>--- conflicted
+++ resolved
@@ -1491,13 +1491,8 @@
         var value = ''
 
         for (var i = 0; i < headers.length; i++) {
-<<<<<<< HEAD
           key = headers[i].replace(/^\[([A-Z][A-Za-z]*)\s.*\]$/, '$1')
-          value = headers[i].replace(/^\[[A-Za-z]+\s"(.*)"\]$/, '$1')
-=======
-          key = headers[i].replace(/^\[([A-Z][A-Za-z]*)\s.*\]$/, '$1');
-          value = headers[i].replace(/^\[[A-Za-z]+\s"(.*)"\ *\]$/, '$1');
->>>>>>> 7c2807ba
+          value = headers[i].replace(/^\[[A-Za-z]+\s"(.*)"\ *\]$/, '$1')
           if (trim(key).length > 0) {
             header_obj[key] = value
           }
