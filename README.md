# chess.js

![GitHub Workflow Status](https://img.shields.io/github/workflow/status/jhlywa/chess.js/Node.js%20CI)
![npm](https://img.shields.io/npm/v/chess.js?color=blue)
![npm](https://img.shields.io/npm/dm/chess.js)

chess.js is a TypeScript chess library used for chess move
generation/validation, piece placement/movement, and check/checkmate/stalemate
detection - basically everything but the AI.

chess.js has been extensively tested in node.js and most modern browsers.

## Installation

Run the following command to install the most recent version of chess.js from
NPM:

```sh
npm install chess.js@1.0.0-alpha.0
```

## Example Code

The code below plays a random game of chess:

```ts
import { Chess } from 'chess.js'

const chess = new Chess()

while (!chess.isGameOver()) {
  const moves = chess.moves()
  const move = moves[Math.floor(Math.random() * moves.length)]
  chess.move(move)
}
console.log(chess.pgn())
```

## User Interface

By design, chess.js is headless and does not include user interface. Many
developers have had success integrating chess.js with the
[chessboard.js](http://chessboardjs.com) library. See
[chessboard.js - Random vs Random](http://chessboardjs.com/examples#5002) for an
example.

## API

### Constructor: Chess([ fen ])

The Chess() constructor takes an optional parameter which specifies the board
configuration in
[Forsyth-Edwards Notation (FEN)](http://en.wikipedia.org/wiki/Forsyth%E2%80%93Edwards_Notation).
Throw an exception if an invalid FEN string is provided.

```ts
// board defaults to the starting position when called with no parameters
const chess = new Chess()

// pass in a FEN string to load a particular position
const chess = new Chess(
  'r1k4r/p2nb1p1/2b4p/1p1n1p2/2PP4/3Q1NB1/1P3PPP/R5K1 b - c3 0 19'
)
```

### .ascii()

Returns a string containing an ASCII diagram of the current position.

```ts
const chess = new Chess()

// make some moves
chess.move('e4')
chess.move('e5')
chess.move('f4')

chess.ascii()
// -> '   +------------------------+
//      8 | r  n  b  q  k  b  n  r |
//      7 | p  p  p  p  .  p  p  p |
//      6 | .  .  .  .  .  .  .  . |
//      5 | .  .  .  .  p  .  .  . |
//      4 | .  .  .  .  P  P  .  . |
//      3 | .  .  .  .  .  .  .  . |
//      2 | P  P  P  P  .  .  P  P |
//      1 | R  N  B  Q  K  B  N  R |
//        +------------------------+
//          a  b  c  d  e  f  g  h'
```

### .board()

Returns an 2D array representation of the current position. Empty squares are
represented by `null`.

```ts
const chess = new Chess()

chess.board()
// -> [[{square: 'a8', type: 'r', color: 'b'},
        {square: 'b8', type: 'n', color: 'b'},
        {square: 'c8', type: 'b', color: 'b'},
        {square: 'd8', type: 'q', color: 'b'},
        {square: 'e8', type: 'k', color: 'b'},
        {square: 'f8', type: 'b', color: 'b'},
        {square: 'g8', type: 'n', color: 'b'},
        {square: 'h8', type: 'r', color: 'b'}],
        [...],
        [...],
        [...],
        [...],
        [...],
        [{square: 'a1', type: 'r', color: 'w'},
         {square: 'b1', type: 'n', color: 'w'},
         {square: 'c1', type: 'b', color: 'w'},
         {square: 'd1', type: 'q', color: 'w'},
         {square: 'e1', type: 'k', color: 'w'},
         {square: 'f1', type: 'b', color: 'w'},
         {square: 'g1', type: 'n', color: 'w'},
         {square: 'h1', type: 'r', color: 'w'}]]
```

### .clear()

Clears the board.

```ts
chess.clear()
chess.fen()
// -> '8/8/8/8/8/8/8/8 w - - 0 1' <- empty board
```

### .deleteComment()

Delete and return the comment for the current position, if it exists.

```ts
const chess = new Chess()

chess.loadPgn('1. e4 e5 2. Nf3 Nc6 3. Bc4 Bc5 {giuoco piano} *')

chess.getComment()
// -> "giuoco piano"

chess.deleteComment()
// -> "giuoco piano"

chess.getComment()
// -> undefined
```

### .deleteComments()

Delete and return comments for all positions.

```ts
const chess = new Chess()

chess.loadPgn(
  "1. e4 e5 {king's pawn opening} 2. Nf3 Nc6 3. Bc4 Bc5 {giuoco piano} *"
)

chess.deleteComments()
// -> [
//     {
//       fen: "rnbqkbnr/pppp1ppp/8/4p3/4P3/8/PPPP1PPP/RNBQKBNR w KQkq e6 0 2",
//       comment: "king's pawn opening"
//     },
//     {
//       fen: "r1bqkbnr/pppp1ppp/2n5/4p3/4P3/5N2/PPPP1PPP/RNBQKB1R w KQkq - 2 3",
//       comment: "giuoco piano"
//     }
//    ]

chess.getComments()
// -> []
```

### .fen()

Returns the FEN string for the current position.

```ts
const chess = new Chess()

// make some moves
chess.move('e4')
chess.move('e5')
chess.move('f4')

chess.fen()
// -> 'rnbqkbnr/pppp1ppp/8/4p3/4PP2/8/PPPP2PP/RNBQKBNR b KQkq f3 0 2'
```

### .isGameOver()

Returns true if the game has ended via checkmate, stalemate, draw, threefold
repetition, or insufficient material. Otherwise, returns false.

```ts
const chess = new Chess()
chess.isGameOver()
// -> false

// stalemate
chess.load('4k3/4P3/4K3/8/8/8/8/8 b - - 0 78')
chess.isGameOver()
// -> true

// checkmate
chess.load('rnb1kbnr/pppp1ppp/8/4p3/5PPq/8/PPPPP2P/RNBQKBNR w KQkq - 1 3')
chess.isGameOver()
// -> true
```

### .get(square)

Returns the piece on the square:

```ts
chess.clear()
chess.put({ type: chess.PAWN, color: chess.BLACK }, 'a5') // put a black pawn on a5

chess.get('a5')
// -> { type: 'p', color: 'b' },
chess.get('a6')
// -> null
```

### .getComment()

Retrieve the comment for the current position, if it exists.

```ts
const chess = new Chess()

chess.loadPgn('1. e4 e5 2. Nf3 Nc6 3. Bc4 Bc5 {giuoco piano} *')

chess.getComment()
// -> "giuoco piano"
```

### .getComments()

Retrieve comments for all positions.

```ts
const chess = new Chess()

chess.loadPgn(
  "1. e4 e5 {king's pawn opening} 2. Nf3 Nc6 3. Bc4 Bc5 {giuoco piano} *"
)

chess.getComments()
// -> [
//     {
//       fen: "rnbqkbnr/pppp1ppp/8/4p3/4P3/8/PPPP1PPP/RNBQKBNR w KQkq e6 0 2",
//       comment: "king's pawn opening"
//     },
//     {
//       fen: "r1bqkbnr/pppp1ppp/2n5/4p3/4P3/5N2/PPPP1PPP/RNBQKB1R w KQkq - 2 3",
//       comment: "giuoco piano"
//     }
//    ]
```

### .header()

Allows header information to be added to PGN output. Any number of key/value
pairs can be passed to .header().

```ts
chess.header('White', 'Robert James Fischer')
chess.header('Black', 'Mikhail Tal')

// or

chess.header('White', 'Morphy', 'Black', 'Anderssen', 'Date', '1858-??-??')
```

Calling .header() without any arguments returns the header information as an
object.

```ts
chess.header()
// -> { White: 'Morphy', Black: 'Anderssen', Date: '1858-??-??' }
```

### .history([ options ])

Returns a list containing the moves of the current game. Options is an optional
parameter which may contain a 'verbose' flag. See .moves() for a description of
the verbose move fields.

```ts
const chess = new Chess()
chess.move('e4')
chess.move('e5')
chess.move('f4')
chess.move('exf4')

chess.history()
// -> ['e4', 'e5', 'f4', 'exf4']

chess.history({ verbose: true })
// -> [{ color: 'w', from: 'e2', to: 'e4', flags: 'b', piece: 'p', san: 'e4' },
//     { color: 'b', from: 'e7', to: 'e5', flags: 'b', piece: 'p', san: 'e5' },
//     { color: 'w', from: 'f2', to: 'f4', flags: 'b', piece: 'p', san: 'f4' },
//     { color: 'b', from: 'e5', to: 'f4', flags: 'c', piece: 'p', captured: 'p', san: 'exf4' }]
```

### .inCheck()

Returns true or false if the side to move is in check.

```ts
const chess = new Chess(
  'rnb1kbnr/pppp1ppp/8/4p3/5PPq/8/PPPPP2P/RNBQKBNR w KQkq - 1 3'
)
chess.inCheck()
// -> true
```

### .inCheckmate()

Returns true or false if the side to move has been checkmated.

```ts
const chess = new Chess(
  'rnb1kbnr/pppp1ppp/8/4p3/5PPq/8/PPPPP2P/RNBQKBNR w KQkq - 1 3'
)
chess.inCheckmate()
// -> true
```

### .isDraw()

Returns true or false if the game is drawn (50-move rule or insufficient
material).

```ts
const chess = new Chess('4k3/4P3/4K3/8/8/8/8/8 b - - 0 78')
chess.isDraw()
// -> true
```

### .isStalemate()

Returns true or false if the side to move has been stalemated.

```ts
const chess = new Chess('4k3/4P3/4K3/8/8/8/8/8 b - - 0 78')
chess.isStalemate()
// -> true
```

### .isThreefoldRepetition()

Returns true or false if the current board position has occurred three or more
times.

```ts
const chess = new Chess('rnbqkbnr/pppppppp/8/8/8/8/PPPPPPPP/RNBQKBNR w KQkq - 0 1')
// -> true
// rnbqkbnr/pppppppp/8/8/8/8/PPPPPPPP/RNBQKBNR w KQkq occurs 1st time
chess.isThreefoldRepetition()
// -> false

chess.move('Nf3') chess.move('Nf6') chess.move('Ng1') chess.move('Ng8')
// rnbqkbnr/pppppppp/8/8/8/8/PPPPPPPP/RNBQKBNR w KQkq occurs 2nd time
chess.isThreefoldRepetition()
// -> false

chess.move('Nf3') chess.move('Nf6') chess.move('Ng1') chess.move('Ng8')
// rnbqkbnr/pppppppp/8/8/8/8/PPPPPPPP/RNBQKBNR w KQkq occurs 3rd time
chess.isThreefoldRepetition()
// -> true
```

### .isInsufficientMaterial()

Returns true if the game is drawn due to insufficient material (K vs. K, K vs.
KB, or K vs. KN) otherwise false.

```ts
const chess = new Chess('k7/8/n7/8/8/8/8/7K b - - 0 1')
chess.isInsufficientMaterial()
// -> true
```

### .load(fen)

The board is cleared and the FEN string is loaded. Throws an exception if the
the FEN is invalid.

```ts
const chess = new Chess()
chess.load('4r3/8/2p2PPk/1p6/pP2p1R1/P1B5/2P2K2/3r4 w - - 1 45')

try {
  chess.load('4r3/8/X12XPk/1p6/pP2p1R1/P1B5/2P2K2/3r4 w - - 1 45')
} catch (e) {
  console.log(e)
}
// -> Error: Invalid FEN: piece data is invalid (invalid piece)
```

### .loadPgn(pgn, [ options ])

Load the moves of a game stored in
[Portable Game Notation](http://en.wikipedia.org/wiki/Portable_Game_Notation).
`pgn` should be a string. Options is an optional `object` which may contain a
string `newlineChar` and a boolean `sloppy`.

The `newlineChar` is a string representation of a valid RegExp fragment and is
used to process the PGN. It defaults to `\r?\n`. Special characters should not
be pre-escaped, but any literal special characters should be escaped as is
normal for a RegExp. Keep in mind that backslashes in JavaScript strings must
themselves be escaped (see `sloppyPgn` example below). Avoid using a
`newlineChar` that may occur elsewhere in a PGN, such as `.` or `x`, as this
will result in unexpected behavior.

The `sloppy` flag is a boolean that permits chess.js to parse moves in
non-standard notations. See `.move` documentation for more information about
non-SAN notations.

The method will return `true` if the PGN was parsed successfully, otherwise
`false`.

```ts
const chess = new Chess()
const pgn = [
  '[Event "Casual Game"]',
  '[Site "Berlin GER"]',
  '[Date "1852.??.??"]',
  '[EventDate "?"]',
  '[Round "?"]',
  '[Result "1-0"]',
  '[White "Adolf Anderssen"]',
  '[Black "Jean Dufresne"]',
  '[ECO "C52"]',
  '[WhiteElo "?"]',
  '[BlackElo "?"]',
  '[PlyCount "47"]',
  '',
  '1.e4 e5 2.Nf3 Nc6 3.Bc4 Bc5 4.b4 Bxb4 5.c3 Ba5 6.d4 exd4 7.O-O',
  'd3 8.Qb3 Qf6 9.e5 Qg6 10.Re1 Nge7 11.Ba3 b5 12.Qxb5 Rb8 13.Qa4',
  'Bb6 14.Nbd2 Bb7 15.Ne4 Qf5 16.Bxd3 Qh5 17.Nf6+ gxf6 18.exf6',
  'Rg8 19.Rad1 Qxf3 20.Rxe7+ Nxe7 21.Qxd7+ Kxd7 22.Bf5+ Ke8',
  '23.Bd7+ Kf8 24.Bxe7# 1-0',
]

chess.loadPgn(pgn.join('\n'))
// -> true

chess.fen()
// -> 1r3kr1/pbpBBp1p/1b3P2/8/8/2P2q2/P4PPP/3R2K1 b - - 0 24

chess.ascii()
// -> '  +------------------------+
//     8 | .  r  .  .  .  k  r  . |
//     7 | p  b  p  B  B  p  .  p |
//     6 | .  b  .  .  .  P  .  . |
//     5 | .  .  .  .  .  .  .  . |
//     4 | .  .  .  .  .  .  .  . |
//     3 | .  .  P  .  .  q  .  . |
//     2 | P  .  .  .  .  P  P  P |
//     1 | .  .  .  R  .  .  K  . |
//       +------------------------+
//         a  b  c  d  e  f  g  h'

// Parse non-standard move formats and unusual line separators
const sloppyPgn = [
  '[Event "Wijk aan Zee (Netherlands)"]',
  '[Date "1971.01.26"]',
  '[Result "1-0"]',
  '[White "Tigran Vartanovich Petrosian"]',
  '[Black "Hans Ree"]',
  '[ECO "A29"]',
  '',
  '1. Pc2c4 Pe7e5', // non-standard
  '2. Nc3 Nf6',
  '3. Nf3 Nc6',
  '4. g2g3 Bb4', // non-standard
  '5. Nd5 Nxd5',
  '6. c4xd5 e5-e4', // non-standard
  '7. dxc6 exf3',
  '8. Qb3 1-0',
].join('|')

const options = {
  newlineChar: '\\|', // Literal '|' character escaped
  sloppy: true,
}

chess.loadPgn(sloppyPgn)
// -> false

chess.loadPgn(sloppyPgn, options)
// -> true

chess.fen()
// -> 'r1bqk2r/pppp1ppp/2P5/8/1b6/1Q3pP1/PP1PPP1P/R1B1KB1R b KQkq - 1 8'
```

### .move(move, [ options ])

Attempts to make a move on the board, returning a move object if the move was
legal, otherwise null. The .move function can be called two ways, by passing a
string in Standard Algebraic Notation (SAN):

```ts
const chess = new Chess()

chess.move('e4')
// -> { color: 'w', from: 'e2', to: 'e4', flags: 'b', piece: 'p', san: 'e4' }

chess.move('nf6') // SAN is case sensitive!!
// -> null

chess.move('Nf6')
// -> { color: 'b', from: 'g8', to: 'f6', flags: 'n', piece: 'n', san: 'Nf6' }
```

Or by passing .move() a move object (only the 'to', 'from', and when necessary
'promotion', fields are needed):

```ts
const chess = new Chess()

chess.move({ from: 'g2', to: 'g3' })
// -> { color: 'w', from: 'g2', to: 'g3', flags: 'n', piece: 'p', san: 'g3' }
```

An optional sloppy flag can be used to parse a variety of non-standard move
notations:

```ts
const chess = new Chess()

// various forms of Long Algebraic Notation
chess.move('e2e4', { sloppy: true })
// -> { color: 'w', from: 'e2', to: 'e4', flags: 'b', piece: 'p', san: 'e4' }
chess.move('e7-e5', { sloppy: true })
// -> { color: 'b', from: 'e7', to: 'e5', flags: 'b', piece: 'p', san: 'e5' }
chess.move('Pf2f4', { sloppy: true })
// -> { color: 'w', from: 'f2', to: 'f4', flags: 'b', piece: 'p', san: 'f4' }
chess.move('Pe5xf4', { sloppy: true })
// -> { color: 'b', from: 'e5', to: 'f4', flags: 'c', piece: 'p', captured: 'p', san: 'exf4' }

// correctly parses incorrectly disambiguated moves
chess = new Chess(
  'r2qkbnr/ppp2ppp/2n5/1B2pQ2/4P3/8/PPP2PPP/RNB1K2R b KQkq - 3 7'
)

chess.move('Nge7') // Ne7 is unambiguous because the knight on c6 is pinned
// -> null

chess.move('Nge7', { sloppy: true })
// -> { color: 'b', from: 'g8', to: 'e7', flags: 'n', piece: 'n', san: 'Ne7' }
```

### .moves([ options ])

<<<<<<< HEAD
Returns a list of legal moves from the current position. This function takes an optional parameter which can be used to generate detailed move objects, or to restrict the move generator to specific squares/pieces.
=======
Returns a list of legal moves from the current position. This function takes an
optional parameter which can be used generate detailed move objects or to
restrict the move generator to specific squares or pieces.
>>>>>>> 021af67f

```ts
const chess = new Chess()
chess.moves()
// -> ['a3', 'a4', 'b3', 'b4', 'c3', 'c4', 'd3', 'd4', 'e3', 'e4',
//     'f3', 'f4', 'g3', 'g4', 'h3', 'h4', 'Na3', 'Nc3', 'Nf3', 'Nh3']

chess.moves({ square: 'e2' }) // single square move generation
// -> ['e3', 'e4']

chess.moves({ piece: 'n' }) // generate moves for piece type
// ['Na3', 'Nc3', 'Nf3', 'Nh3']

chess.moves({ verbose: true }) // return verbose moves
// -> [{ color: 'w', from: 'a2', to: 'a3',
//       flags: 'n', piece: 'p', san 'a3'
//       # a `captured` field is included when the move is a capture
//       # a `promotion` field is included when the move is a promotion
//     },
//     ...
//     ]
```

#### Move Objects (e.g. { verbose: true })

The `color` field indicates the color of the moving piece (`w` or `b`).

The `from` and `to` fields are from and to squares in algebraic notation.

The `piece`, `captured`, and `promotion` fields contain the lowercase
representation of the applicable piece (`pnbrqk`). The `captured` and
`promotion` fields are only present when the move is a valid capture or
promotion.

The `san` field is the move in Standard Algebraic Notation (SAN).

The `flags` field contains one or more of the string values:

- `n` - a non-capture
- `b` - a pawn push of two squares
- `e` - an en passant capture
- `c` - a standard capture
- `p` - a promotion
- `k` - kingside castling
- `q` - queenside castling

A `flags` value of `pc` would mean that a pawn captured a piece on the 8th rank
and promoted.

### .pgn([ options ])

Returns the game in PGN format. Options is an optional parameter which may
include max width and/or a newline character settings.

```ts
const chess = new Chess()
chess.header('White', 'Plunky', 'Black', 'Plinkie')
chess.move('e4')
chess.move('e5')
chess.move('Nc3')
chess.move('Nc6')

chess.pgn({ maxWidth: 5, newline: '<br />' })
// -> '[White "Plunky"]<br />[Black "Plinkie"]<br /><br />1. e4 e5<br />2. Nc3 Nc6'
```

### .put(piece, square)

Place a piece on the square where piece is an object with the form { type: ...,
color: ... }. Returns true if the piece was successfully placed, otherwise, the
board remains unchanged and false is returned. `put()` will fail when passed an
invalid piece or square, or when two or more kings of the same color are placed.

```ts
chess.clear()

chess.put({ type: chess.PAWN, color: chess.BLACK }, 'a5') // put a black pawn on a5
// -> true
chess.put({ type: 'k', color: 'w' }, 'h1') // shorthand
// -> true

chess.fen()
// -> '8/8/8/p7/8/8/8/7K w - - 0 0'

chess.put({ type: 'z', color: 'w' }, 'a1') // invalid piece
// -> false

chess.clear()

chess.put({ type: 'k', color: 'w' }, 'a1')
// -> true

chess.put({ type: 'k', color: 'w' }, 'h1') // fail - two kings
// -> false
```

### .remove(square)

Remove and return the piece on _square_.

```ts
chess.clear()
chess.put({ type: chess.PAWN, color: chess.BLACK }, 'a5') // put a black pawn on a5
chess.put({ type: chess.KING, color: chess.WHITE }, 'h1') // put a white king on h1

chess.remove('a5')
// -> { type: 'p', color: 'b' },
chess.remove('h1')
// -> { type: 'k', color: 'w' },
chess.remove('e1')
// -> null
```

### .reset()

Reset the board to the initial starting position.

### .setComment(comment)

Comment on the current position.

```ts
const chess = new Chess()

chess.move('e4')
chess.setComment("king's pawn opening")

chess.pgn()
// -> "1. e4 {king's pawn opening}"
```

### .squareColor(square)

Returns the color of the square ('light' or 'dark').

```ts
const chess = Chess()
chess.squareColor('h1')
// -> 'light'
chess.squareColor('a7')
// -> 'dark'
chess.squareColor('bogus square')
// -> null
```

### .turn()

Returns the current side to move.

```ts
chess.load('rnbqkbnr/pppppppp/8/8/4P3/8/PPPP1PPP/RNBQKBNR b KQkq e3 0 1')
chess.turn()
// -> 'b'
```

### .undo()

Takeback the last half-move, returning a move object if successful, otherwise
null.

```ts
const chess = new Chess()

chess.fen()
// -> 'rnbqkbnr/pppppppp/8/8/8/8/PPPPPPPP/RNBQKBNR w KQkq - 0 1'
chess.move('e4')
chess.fen()
// -> 'rnbqkbnr/pppppppp/8/8/4P3/8/PPPP1PPP/RNBQKBNR b KQkq e3 0 1'

chess.undo()
// -> { color: 'w', from: 'e2', to: 'e4', flags: 'b', piece: 'p', san: 'e4' }
chess.fen()
// -> 'rnbqkbnr/pppppppp/8/8/8/8/PPPPPPPP/RNBQKBNR w KQkq - 0 1'
chess.undo()
// -> null
```

### .validateFen(fen):

Returns a validation object specifying validity or the errors found within the
FEN string.

```ts
chess.validateFen('2n1r3/p1k2pp1/B1p3b1/P7/5bP1/2N1B3/1P2KP2/2R5 b - - 4 25')
// -> { ok: true }

chess.validateFen('4r3/8/X12XPk/1p6/pP2p1R1/P1B5/2P2K2/3r4 w - - 1 45')
// -> { ok: false,
//     error: '1st field (piece positions) is invalid [invalid piece].' }
```

## BUGS

- The en passant square and castling flags aren't adjusted when using the
  put/remove functions (workaround: use .load() instead)<|MERGE_RESOLUTION|>--- conflicted
+++ resolved
@@ -563,13 +563,9 @@
 
 ### .moves([ options ])
 
-<<<<<<< HEAD
-Returns a list of legal moves from the current position. This function takes an optional parameter which can be used to generate detailed move objects, or to restrict the move generator to specific squares/pieces.
-=======
 Returns a list of legal moves from the current position. This function takes an
-optional parameter which can be used generate detailed move objects or to
+optional parameter which can be used to generate detailed move objects or to
 restrict the move generator to specific squares or pieces.
->>>>>>> 021af67f
 
 ```ts
 const chess = new Chess()
